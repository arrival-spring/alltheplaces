# See https://pre-commit.com for more information
# See https://pre-commit.com/hooks.html for more hooks
repos:
  - repo: local
    hooks:
      - id: check-spider-naming-consistency
        name: Check spider naming consistency
        entry: python ci/check_spider_naming_consistency.py
        language: python
        types: [python]
  - repo: https://github.com/pre-commit/pre-commit-hooks
    rev: v4.6.0
    hooks:
      - id: trailing-whitespace
      - id: end-of-file-fixer
      - id: check-yaml
      - id: check-added-large-files
  - repo: https://github.com/asottile/seed-isort-config
    rev: v2.2.0
    hooks:
      - id: seed-isort-config
  - repo: https://github.com/PyCQA/isort
    rev: 5.13.2
    hooks:
      - id: isort
  - repo: https://github.com/psf/black
    rev: 24.8.0
    hooks:
      - id: black
        language_version: python3
  - repo: https://github.com/pycqa/flake8
<<<<<<< HEAD
    rev: 7.1.0
=======
    rev: 7.1.1
>>>>>>> 60a2b827
    hooks:
      - id: flake8
        additional_dependencies: [flake8-print]
  - repo: https://github.com/PyCQA/autoflake
    rev: v2.3.1
    hooks:
      - id: autoflake
        args: [--remove-all-unused-imports, --in-place]<|MERGE_RESOLUTION|>--- conflicted
+++ resolved
@@ -29,11 +29,7 @@
       - id: black
         language_version: python3
   - repo: https://github.com/pycqa/flake8
-<<<<<<< HEAD
-    rev: 7.1.0
-=======
     rev: 7.1.1
->>>>>>> 60a2b827
     hooks:
       - id: flake8
         additional_dependencies: [flake8-print]
