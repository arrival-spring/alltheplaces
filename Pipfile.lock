{
    "_meta": {
        "hash": {
            "sha256": "138bb876b8bb078a0491bf0256dc06d863014eb710b00c167c1a0c6f366825ad"
        },
        "pipfile-spec": 6,
        "requires": {
            "python_version": "3.11"
        },
        "sources": [
            {
                "name": "pypi",
                "url": "https://pypi.python.org/simple",
                "verify_ssl": true
            }
        ]
    },
    "default": {
        "aiohappyeyeballs": {
            "hashes": [
                "sha256:4d6dea59215537dbc746e93e779caea8178c866856a721c9c660d7a5a7b8be03",
                "sha256:6fa48b9f1317254f122a07a131a86b71ca6946ca989ce6326fff54a99a920105"
            ],
            "markers": "python_version >= '3.8'",
            "version": "==2.3.5"
        },
        "aiohttp": {
            "hashes": [
                "sha256:05d66203a530209cbe40f102ebaac0b2214aba2a33c075d0bf825987c36f1f0b",
                "sha256:08bd0754d257b2db27d6bab208c74601df6f21bfe4cb2ec7b258ba691aac64b3",
                "sha256:0974f3b5b0132edcec92c3306f858ad4356a63d26b18021d859c9927616ebf27",
                "sha256:09bc79275737d4dc066e0ae2951866bb36d9c6b460cb7564f111cc0427f14844",
                "sha256:123e5819bfe1b87204575515cf448ab3bf1489cdeb3b61012bde716cda5853e7",
                "sha256:13031e7ec1188274bad243255c328cc3019e36a5a907978501256000d57a7201",
                "sha256:166de65e2e4e63357cfa8417cf952a519ac42f1654cb2d43ed76899e2319b1ee",
                "sha256:214277dcb07ab3875f17ee1c777d446dcce75bea85846849cc9d139ab8f5081f",
                "sha256:21650e7032cc2d31fc23d353d7123e771354f2a3d5b05a5647fc30fea214e696",
                "sha256:24fade6dae446b183e2410a8628b80df9b7a42205c6bfc2eff783cbeedc224a2",
                "sha256:2a5d0ea8a6467b15d53b00c4e8ea8811e47c3cc1bdbc62b1aceb3076403d551f",
                "sha256:2b0f670502100cdc567188c49415bebba947eb3edaa2028e1a50dd81bd13363f",
                "sha256:2bbc55a964b8eecb341e492ae91c3bd0848324d313e1e71a27e3d96e6ee7e8e8",
                "sha256:32007fdcaab789689c2ecaaf4b71f8e37bf012a15cd02c0a9db8c4d0e7989fa8",
                "sha256:3461d9294941937f07bbbaa6227ba799bc71cc3b22c40222568dc1cca5118f68",
                "sha256:3731a73ddc26969d65f90471c635abd4e1546a25299b687e654ea6d2fc052394",
                "sha256:38d91b98b4320ffe66efa56cb0f614a05af53b675ce1b8607cdb2ac826a8d58e",
                "sha256:3a9dcdccf50284b1b0dc72bc57e5bbd3cc9bf019060dfa0668f63241ccc16aa7",
                "sha256:434b3ab75833accd0b931d11874e206e816f6e6626fd69f643d6a8269cd9166a",
                "sha256:43b09f38a67679e32d380fe512189ccb0b25e15afc79b23fbd5b5e48e4fc8fd9",
                "sha256:44bb159b55926b57812dca1b21c34528e800963ffe130d08b049b2d6b994ada7",
                "sha256:48665433bb59144aaf502c324694bec25867eb6630fcd831f7a893ca473fcde4",
                "sha256:50544fe498c81cb98912afabfc4e4d9d85e89f86238348e3712f7ca6a2f01dab",
                "sha256:5337cc742a03f9e3213b097abff8781f79de7190bbfaa987bd2b7ceb5bb0bdec",
                "sha256:56fb94bae2be58f68d000d046172d8b8e6b1b571eb02ceee5535e9633dcd559c",
                "sha256:59c489661edbd863edb30a8bd69ecb044bd381d1818022bc698ba1b6f80e5dd1",
                "sha256:5ba2e838b5e6a8755ac8297275c9460e729dc1522b6454aee1766c6de6d56e5e",
                "sha256:61ccb867b2f2f53df6598eb2a93329b5eee0b00646ee79ea67d68844747a418e",
                "sha256:671efce3a4a0281060edf9a07a2f7e6230dca3a1cbc61d110eee7753d28405f7",
                "sha256:673bb6e3249dc8825df1105f6ef74e2eab779b7ff78e96c15cadb78b04a83752",
                "sha256:6ae9ae382d1c9617a91647575255ad55a48bfdde34cc2185dd558ce476bf16e9",
                "sha256:6c51ed03e19c885c8e91f574e4bbe7381793f56f93229731597e4a499ffef2a5",
                "sha256:6d881353264e6156f215b3cb778c9ac3184f5465c2ece5e6fce82e68946868ef",
                "sha256:7084876352ba3833d5d214e02b32d794e3fd9cf21fdba99cff5acabeb90d9806",
                "sha256:70b4a4984a70a2322b70e088d654528129783ac1ebbf7dd76627b3bd22db2f17",
                "sha256:71bb1d97bfe7e6726267cea169fdf5df7658831bb68ec02c9c6b9f3511e108bb",
                "sha256:7c126f532caf238031c19d169cfae3c6a59129452c990a6e84d6e7b198a001dc",
                "sha256:7f9159ae530297f61a00116771e57516f89a3de6ba33f314402e41560872b50a",
                "sha256:812121a201f0c02491a5db335a737b4113151926a79ae9ed1a9f41ea225c0e3f",
                "sha256:8542c9e5bcb2bd3115acdf5adc41cda394e7360916197805e7e32b93d821ef93",
                "sha256:85466b5a695c2a7db13eb2c200af552d13e6a9313d7fa92e4ffe04a2c0ea74c1",
                "sha256:8d98c604c93403288591d7d6d7d6cc8a63459168f8846aeffd5b3a7f3b3e5e09",
                "sha256:8da6b48c20ce78f5721068f383e0e113dde034e868f1b2f5ee7cb1e95f91db57",
                "sha256:926e68438f05703e500b06fe7148ef3013dd6f276de65c68558fa9974eeb59ad",
                "sha256:9743fa34a10a36ddd448bba8a3adc2a66a1c575c3c2940301bacd6cc896c6bf1",
                "sha256:a541414578ff47c0a9b0b8b77381ea86b0c8531ab37fc587572cb662ccd80b88",
                "sha256:ab3361159fd3dcd0e48bbe804006d5cfb074b382666e6c064112056eb234f1a9",
                "sha256:aed12a54d4e1ee647376fa541e1b7621505001f9f939debf51397b9329fd88b9",
                "sha256:af4dbec58e37f5afff4f91cdf235e8e4b0bd0127a2a4fd1040e2cad3369d2f06",
                "sha256:b031ce229114825f49cec4434fa844ccb5225e266c3e146cb4bdd025a6da52f1",
                "sha256:b22cae3c9dd55a6b4c48c63081d31c00fc11fa9db1a20c8a50ee38c1a29539d2",
                "sha256:b51aef59370baf7444de1572f7830f59ddbabd04e5292fa4218d02f085f8d299",
                "sha256:b69d832e5f5fa15b1b6b2c8eb6a9fd2c0ec1fd7729cb4322ed27771afc9fc2ac",
                "sha256:b84857b66fa6510a163bb083c1199d1ee091a40163cfcbbd0642495fed096204",
                "sha256:b97dc9a17a59f350c0caa453a3cb35671a2ffa3a29a6ef3568b523b9113d84e5",
                "sha256:ba562736d3fbfe9241dad46c1a8994478d4a0e50796d80e29d50cabe8fbfcc3f",
                "sha256:bac352fceed158620ce2d701ad39d4c1c76d114255a7c530e057e2b9f55bdf9f",
                "sha256:baec1eb274f78b2de54471fc4c69ecbea4275965eab4b556ef7a7698dee18bf2",
                "sha256:bc8e9f15939dacb0e1f2d15f9c41b786051c10472c7a926f5771e99b49a5957f",
                "sha256:bf75716377aad2c718cdf66451c5cf02042085d84522aec1f9246d3e4b8641a6",
                "sha256:c124b9206b1befe0491f48185fd30a0dd51b0f4e0e7e43ac1236066215aff272",
                "sha256:c9ed607dbbdd0d4d39b597e5bf6b0d40d844dfb0ac6a123ed79042ef08c1f87e",
                "sha256:cc36cbdedf6f259371dbbbcaae5bb0e95b879bc501668ab6306af867577eb5db",
                "sha256:cd788602e239ace64f257d1c9d39898ca65525583f0fbf0988bcba19418fe93f",
                "sha256:d1100e68e70eb72eadba2b932b185ebf0f28fd2f0dbfe576cfa9d9894ef49752",
                "sha256:d35235a44ec38109b811c3600d15d8383297a8fab8e3dec6147477ec8636712a",
                "sha256:d3e66d5b506832e56add66af88c288c1d5ba0c38b535a1a59e436b300b57b23e",
                "sha256:d5548444ef60bf4c7b19ace21f032fa42d822e516a6940d36579f7bfa8513f9c",
                "sha256:d5a9ec959b5381271c8ec9310aae1713b2aec29efa32e232e5ef7dcca0df0279",
                "sha256:d73b073a25a0bb8bf014345374fe2d0f63681ab5da4c22f9d2025ca3e3ea54fc",
                "sha256:e021c4c778644e8cdc09487d65564265e6b149896a17d7c0f52e9a088cc44e1b",
                "sha256:e1128c5d3a466279cb23c4aa32a0f6cb0e7d2961e74e9e421f90e74f75ec1edf",
                "sha256:e8cc0564b286b625e673a2615ede60a1704d0cbbf1b24604e28c31ed37dc62aa",
                "sha256:f25d6c4e82d7489be84f2b1c8212fafc021b3731abdb61a563c90e37cced3a21",
                "sha256:f817a54059a4cfbc385a7f51696359c642088710e731e8df80d0607193ed2b73",
                "sha256:fda91ad797e4914cca0afa8b6cccd5d2b3569ccc88731be202f6adce39503189"
            ],
            "markers": "python_version >= '3.8'",
            "version": "==3.10.3"
        },
        "aiosignal": {
            "hashes": [
                "sha256:54cd96e15e1649b75d6c87526a6ff0b6c1b0dd3459f43d9ca11d48c339b68cfc",
                "sha256:f8376fb07dd1e86a584e4fcdec80b36b7f81aac666ebc724e2c090300dd83b17"
            ],
            "markers": "python_version >= '3.7'",
            "version": "==1.3.1"
        },
        "attrs": {
            "hashes": [
                "sha256:5cfb1b9148b5b086569baec03f20d7b6bf3bcacc9a42bebf87ffaaca362f6346",
                "sha256:81921eb96de3191c8258c199618104dd27ac608d9366f5e35d011eae1867ede2"
            ],
            "markers": "python_version >= '3.7'",
            "version": "==24.2.0"
        },
        "automat": {
            "hashes": [
                "sha256:c3164f8742b9dc440f3682482d32aaff7bb53f71740dd018533f9de286b64180",
                "sha256:e56beb84edad19dcc11d30e8d9b895f75deeb5ef5e96b84a467066b3b84bb04e"
            ],
            "version": "==22.10.0"
        },
        "babel": {
            "hashes": [
                "sha256:368b5b98b37c06b7daf6696391c3240c938b37767d4584413e8438c5c435fa8b",
                "sha256:d1f3554ca26605fe173f3de0c65f750f5a42f924499bf134de6423582298e316"
            ],
            "index": "pypi",
<<<<<<< HEAD
=======
            "markers": "python_version >= '3.8'",
>>>>>>> 3c90d5ae
            "version": "==2.16.0"
        },
        "boto3": {
            "hashes": [
                "sha256:5b7b2ce0ec1e498933f600d29f3e1c641f8c44dd7e468c26795359d23d81fa39",
                "sha256:c29e9b7e1034e8734ccaffb9f2b3f3df2268022fd8a93d836604019f8759ce27"
            ],
            "index": "pypi",
<<<<<<< HEAD
=======
            "markers": "python_version >= '3.8'",
>>>>>>> 3c90d5ae
            "version": "==1.34.158"
        },
        "botocore": {
            "hashes": [
                "sha256:0e6fceba1e39bfa8feeba70ba3ac2af958b3387df4bd3b5f2db3f64c1754c756",
                "sha256:5934082e25ad726673afbf466092fb1223dafa250e6e756c819430ba6b1b3da5"
            ],
            "markers": "python_version >= '3.8'",
            "version": "==1.34.158"
        },
        "brotli": {
            "hashes": [
                "sha256:03d20af184290887bdea3f0f78c4f737d126c74dc2f3ccadf07e54ceca3bf208",
                "sha256:0541e747cce78e24ea12d69176f6a7ddb690e62c425e01d31cc065e69ce55b48",
                "sha256:069a121ac97412d1fe506da790b3e69f52254b9df4eb665cd42460c837193354",
                "sha256:0b63b949ff929fbc2d6d3ce0e924c9b93c9785d877a21a1b678877ffbbc4423a",
                "sha256:0c6244521dda65ea562d5a69b9a26120769b7a9fb3db2fe9545935ed6735b128",
                "sha256:11d00ed0a83fa22d29bc6b64ef636c4552ebafcef57154b4ddd132f5638fbd1c",
                "sha256:141bd4d93984070e097521ed07e2575b46f817d08f9fa42b16b9b5f27b5ac088",
                "sha256:19c116e796420b0cee3da1ccec3b764ed2952ccfcc298b55a10e5610ad7885f9",
                "sha256:1ab4fbee0b2d9098c74f3057b2bc055a8bd92ccf02f65944a241b4349229185a",
                "sha256:1ae56aca0402a0f9a3431cddda62ad71666ca9d4dc3a10a142b9dce2e3c0cda3",
                "sha256:224e57f6eac61cc449f498cc5f0e1725ba2071a3d4f48d5d9dffba42db196438",
                "sha256:22fc2a8549ffe699bfba2256ab2ed0421a7b8fadff114a3d201794e45a9ff578",
                "sha256:23032ae55523cc7bccb4f6a0bf368cd25ad9bcdcc1990b64a647e7bbcce9cb5b",
                "sha256:2333e30a5e00fe0fe55903c8832e08ee9c3b1382aacf4db26664a16528d51b4b",
                "sha256:2954c1c23f81c2eaf0b0717d9380bd348578a94161a65b3a2afc62c86467dd68",
                "sha256:2de9d02f5bda03d27ede52e8cfe7b865b066fa49258cbab568720aa5be80a47d",
                "sha256:30924eb4c57903d5a7526b08ef4a584acc22ab1ffa085faceb521521d2de32dd",
                "sha256:316cc9b17edf613ac76b1f1f305d2a748f1b976b033b049a6ecdfd5612c70409",
                "sha256:38025d9f30cf4634f8309c6874ef871b841eb3c347e90b0851f63d1ded5212da",
                "sha256:39da8adedf6942d76dc3e46653e52df937a3c4d6d18fdc94a7c29d263b1f5b50",
                "sha256:3d7954194c36e304e1523f55d7042c59dc53ec20dd4e9ea9d151f1b62b4415c0",
                "sha256:4093c631e96fdd49e0377a9c167bfd75b6d0bad2ace734c6eb20b348bc3ea180",
                "sha256:43ce1b9935bfa1ede40028054d7f48b5469cd02733a365eec8a329ffd342915d",
                "sha256:4d4a848d1837973bf0f4b5e54e3bec977d99be36a7895c61abb659301b02c112",
                "sha256:4ed11165dd45ce798d99a136808a794a748d5dc38511303239d4e2363c0695dc",
                "sha256:510b5b1bfbe20e1a7b3baf5fed9e9451873559a976c1a78eebaa3b86c57b4265",
                "sha256:524f35912131cc2cabb00edfd8d573b07f2d9f21fa824bd3fb19725a9cf06327",
                "sha256:587ca6d3cef6e4e868102672d3bd9dc9698c309ba56d41c2b9c85bbb903cdb95",
                "sha256:5b3cc074004d968722f51e550b41a27be656ec48f8afaeeb45ebf65b561481dd",
                "sha256:5eeb539606f18a0b232d4ba45adccde4125592f3f636a6182b4a8a436548b914",
                "sha256:5f4d5ea15c9382135076d2fb28dde923352fe02951e66935a9efaac8f10e81b0",
                "sha256:5fb2ce4b8045c78ebbc7b8f3c15062e435d47e7393cc57c25115cfd49883747a",
                "sha256:6172447e1b368dcbc458925e5ddaf9113477b0ed542df258d84fa28fc45ceea7",
                "sha256:6c3020404e0b5eefd7c9485ccf8393cfb75ec38ce75586e046573c9dc29967a0",
                "sha256:70051525001750221daa10907c77830bc889cb6d865cc0b813d9db7fefc21451",
                "sha256:7905193081db9bfa73b1219140b3d315831cbff0d8941f22da695832f0dd188f",
                "sha256:7c4855522edb2e6ae7fdb58e07c3ba9111e7621a8956f481c68d5d979c93032e",
                "sha256:7e4c4629ddad63006efa0ef968c8e4751c5868ff0b1c5c40f76524e894c50248",
                "sha256:7f4bf76817c14aa98cc6697ac02f3972cb8c3da93e9ef16b9c66573a68014f91",
                "sha256:81de08ac11bcb85841e440c13611c00b67d3bf82698314928d0b676362546724",
                "sha256:861bf317735688269936f755fa136a99d1ed526883859f86e41a5d43c61d8966",
                "sha256:890b5a14ce214389b2cc36ce82f3093f96f4cc730c1cffdbefff77a7c71f2a97",
                "sha256:89f4988c7203739d48c6f806f1e87a1d96e0806d44f0fba61dba81392c9e474d",
                "sha256:8dadd1314583ec0bf2d1379f7008ad627cd6336625d6679cf2f8e67081b83acf",
                "sha256:901032ff242d479a0efa956d853d16875d42157f98951c0230f69e69f9c09bac",
                "sha256:906bc3a79de8c4ae5b86d3d75a8b77e44404b0f4261714306e3ad248d8ab0951",
                "sha256:919e32f147ae93a09fe064d77d5ebf4e35502a8df75c29fb05788528e330fe74",
                "sha256:929811df5462e182b13920da56c6e0284af407d1de637d8e536c5cd00a7daf60",
                "sha256:949f3b7c29912693cee0afcf09acd6ebc04c57af949d9bf77d6101ebb61e388c",
                "sha256:a090ca607cbb6a34b0391776f0cb48062081f5f60ddcce5d11838e67a01928d1",
                "sha256:a1fd8a29719ccce974d523580987b7f8229aeace506952fa9ce1d53a033873c8",
                "sha256:a37b8f0391212d29b3a91a799c8e4a2855e0576911cdfb2515487e30e322253d",
                "sha256:a3daabb76a78f829cafc365531c972016e4aa8d5b4bf60660ad8ecee19df7ccc",
                "sha256:a469274ad18dc0e4d316eefa616d1d0c2ff9da369af19fa6f3daa4f09671fd61",
                "sha256:a599669fd7c47233438a56936988a2478685e74854088ef5293802123b5b2460",
                "sha256:a743e5a28af5f70f9c080380a5f908d4d21d40e8f0e0c8901604d15cfa9ba751",
                "sha256:a77def80806c421b4b0af06f45d65a136e7ac0bdca3c09d9e2ea4e515367c7e9",
                "sha256:aac0411d20e345dc0920bdec5548e438e999ff68d77564d5e9463a7ca9d3e7b1",
                "sha256:ae15b066e5ad21366600ebec29a7ccbc86812ed267e4b28e860b8ca16a2bc474",
                "sha256:be36e3d172dc816333f33520154d708a2657ea63762ec16b62ece02ab5e4daf2",
                "sha256:c8146669223164fc87a7e3de9f81e9423c67a79d6b3447994dfb9c95da16e2d6",
                "sha256:c8fd5270e906eef71d4a8d19b7c6a43760c6abcfcc10c9101d14eb2357418de9",
                "sha256:caf9ee9a5775f3111642d33b86237b05808dafcd6268faa492250e9b78046eb2",
                "sha256:cdad5b9014d83ca68c25d2e9444e28e967ef16e80f6b436918c700c117a85467",
                "sha256:cdbc1fc1bc0bff1cef838eafe581b55bfbffaed4ed0318b724d0b71d4d377619",
                "sha256:ceb64bbc6eac5a140ca649003756940f8d6a7c444a68af170b3187623b43bebf",
                "sha256:d0c5516f0aed654134a2fc936325cc2e642f8a0e096d075209672eb321cff408",
                "sha256:d143fd47fad1db3d7c27a1b1d66162e855b5d50a89666af46e1679c496e8e579",
                "sha256:d192f0f30804e55db0d0e0a35d83a9fead0e9a359a9ed0285dbacea60cc10a84",
                "sha256:db85ecf4e609a48f4b29055f1e144231b90edc90af7481aa731ba2d059226b1b",
                "sha256:de6551e370ef19f8de1807d0a9aa2cdfdce2e85ce88b122fe9f6b2b076837e59",
                "sha256:e1140c64812cb9b06c922e77f1c26a75ec5e3f0fb2bf92cc8c58720dec276752",
                "sha256:e6a904cb26bfefc2f0a6f240bdf5233be78cd2488900a2f846f3c3ac8489ab80",
                "sha256:e84799f09591700a4154154cab9787452925578841a94321d5ee8fb9a9a328f0",
                "sha256:e93dfc1a1165e385cc8239fab7c036fb2cd8093728cbd85097b284d7b99249a2",
                "sha256:efa8b278894b14d6da122a72fefcebc28445f2d3f880ac59d46c90f4c13be9a3",
                "sha256:f0d8a7a6b5983c2496e364b969f0e526647a06b075d034f3297dc66f3b360c64",
                "sha256:f296c40e23065d0d6650c4aefe7470d2a25fffda489bcc3eb66083f3ac9f6643",
                "sha256:f66b5337fa213f1da0d9000bc8dc0cb5b896b726eefd9c6046f699b169c41b9e",
                "sha256:f733d788519c7e3e71f0855c96618720f5d3d60c3cb829d8bbb722dddce37985",
                "sha256:fce1473f3ccc4187f75b4690cfc922628aed4d3dd013d047f95a9b3919a86596",
                "sha256:fd5f17ff8f14003595ab414e45fce13d073e0762394f957182e69035c9f3d7c2",
                "sha256:fdc3ff3bfccdc6b9cc7c342c03aa2400683f0cb891d46e94b64a197910dc4064"
            ],
            "index": "pypi",
            "version": "==1.1.0"
        },
        "cattrs": {
            "hashes": [
                "sha256:0341994d94971052e9ee70662542699a3162ea1e0c62f7ce1b4a57f563685108",
                "sha256:a934090d95abaa9e911dac357e3a8699e0b4b14f8529bcc7d2b1ad9d51672b9f"
            ],
            "markers": "python_version >= '3.8'",
            "version": "==23.2.3"
        },
        "certifi": {
            "hashes": [
                "sha256:5a1e7645bc0ec61a09e26c36f6106dd4cf40c6db3a1fb6352b0244e7fb057c7b",
                "sha256:c198e21b1289c2ab85ee4e67bb4b4ef3ead0892059901a8d5b622f24a1101e90"
            ],
            "markers": "python_version >= '3.6'",
            "version": "==2024.7.4"
        },
        "cffi": {
            "hashes": [
                "sha256:011aff3524d578a9412c8b3cfaa50f2c0bd78e03eb7af7aa5e0df59b158efb2f",
                "sha256:0a048d4f6630113e54bb4b77e315e1ba32a5a31512c31a273807d0027a7e69ab",
                "sha256:0bb15e7acf8ab35ca8b24b90af52c8b391690ef5c4aec3d31f38f0d37d2cc499",
                "sha256:0d46ee4764b88b91f16661a8befc6bfb24806d885e27436fdc292ed7e6f6d058",
                "sha256:0e60821d312f99d3e1569202518dddf10ae547e799d75aef3bca3a2d9e8ee693",
                "sha256:0fdacad9e0d9fc23e519efd5ea24a70348305e8d7d85ecbb1a5fa66dc834e7fb",
                "sha256:14b9cbc8f7ac98a739558eb86fabc283d4d564dafed50216e7f7ee62d0d25377",
                "sha256:17c6d6d3260c7f2d94f657e6872591fe8733872a86ed1345bda872cfc8c74885",
                "sha256:1a2ddbac59dc3716bc79f27906c010406155031a1c801410f1bafff17ea304d2",
                "sha256:2404f3de742f47cb62d023f0ba7c5a916c9c653d5b368cc966382ae4e57da401",
                "sha256:24658baf6224d8f280e827f0a50c46ad819ec8ba380a42448e24459daf809cf4",
                "sha256:24aa705a5f5bd3a8bcfa4d123f03413de5d86e497435693b638cbffb7d5d8a1b",
                "sha256:2770bb0d5e3cc0e31e7318db06efcbcdb7b31bcb1a70086d3177692a02256f59",
                "sha256:331ad15c39c9fe9186ceaf87203a9ecf5ae0ba2538c9e898e3a6967e8ad3db6f",
                "sha256:3aa9d43b02a0c681f0bfbc12d476d47b2b2b6a3f9287f11ee42989a268a1833c",
                "sha256:41f4915e09218744d8bae14759f983e466ab69b178de38066f7579892ff2a555",
                "sha256:4304d4416ff032ed50ad6bb87416d802e67139e31c0bde4628f36a47a3164bfa",
                "sha256:435a22d00ec7d7ea533db494da8581b05977f9c37338c80bc86314bec2619424",
                "sha256:45f7cd36186db767d803b1473b3c659d57a23b5fa491ad83c6d40f2af58e4dbb",
                "sha256:48b389b1fd5144603d61d752afd7167dfd205973a43151ae5045b35793232aa2",
                "sha256:4e67d26532bfd8b7f7c05d5a766d6f437b362c1bf203a3a5ce3593a645e870b8",
                "sha256:516a405f174fd3b88829eabfe4bb296ac602d6a0f68e0d64d5ac9456194a5b7e",
                "sha256:5ba5c243f4004c750836f81606a9fcb7841f8874ad8f3bf204ff5e56332b72b9",
                "sha256:5bdc0f1f610d067c70aa3737ed06e2726fd9d6f7bfee4a351f4c40b6831f4e82",
                "sha256:6107e445faf057c118d5050560695e46d272e5301feffda3c41849641222a828",
                "sha256:6327b572f5770293fc062a7ec04160e89741e8552bf1c358d1a23eba68166759",
                "sha256:669b29a9eca6146465cc574659058ed949748f0809a2582d1f1a324eb91054dc",
                "sha256:6ce01337d23884b21c03869d2f68c5523d43174d4fc405490eb0091057943118",
                "sha256:6d872186c1617d143969defeadac5a904e6e374183e07977eedef9c07c8953bf",
                "sha256:6f76a90c345796c01d85e6332e81cab6d70de83b829cf1d9762d0a3da59c7932",
                "sha256:70d2aa9fb00cf52034feac4b913181a6e10356019b18ef89bc7c12a283bf5f5a",
                "sha256:7cbc78dc018596315d4e7841c8c3a7ae31cc4d638c9b627f87d52e8abaaf2d29",
                "sha256:856bf0924d24e7f93b8aee12a3a1095c34085600aa805693fb7f5d1962393206",
                "sha256:8a98748ed1a1df4ee1d6f927e151ed6c1a09d5ec21684de879c7ea6aa96f58f2",
                "sha256:93a7350f6706b31f457c1457d3a3259ff9071a66f312ae64dc024f049055f72c",
                "sha256:964823b2fc77b55355999ade496c54dde161c621cb1f6eac61dc30ed1b63cd4c",
                "sha256:a003ac9edc22d99ae1286b0875c460351f4e101f8c9d9d2576e78d7e048f64e0",
                "sha256:a0ce71725cacc9ebf839630772b07eeec220cbb5f03be1399e0457a1464f8e1a",
                "sha256:a47eef975d2b8b721775a0fa286f50eab535b9d56c70a6e62842134cf7841195",
                "sha256:a8b5b9712783415695663bd463990e2f00c6750562e6ad1d28e072a611c5f2a6",
                "sha256:a9015f5b8af1bb6837a3fcb0cdf3b874fe3385ff6274e8b7925d81ccaec3c5c9",
                "sha256:aec510255ce690d240f7cb23d7114f6b351c733a74c279a84def763660a2c3bc",
                "sha256:b00e7bcd71caa0282cbe3c90966f738e2db91e64092a877c3ff7f19a1628fdcb",
                "sha256:b50aaac7d05c2c26dfd50c3321199f019ba76bb650e346a6ef3616306eed67b0",
                "sha256:b7b6ea9e36d32582cda3465f54c4b454f62f23cb083ebc7a94e2ca6ef011c3a7",
                "sha256:bb9333f58fc3a2296fb1d54576138d4cf5d496a2cc118422bd77835e6ae0b9cb",
                "sha256:c1c13185b90bbd3f8b5963cd8ce7ad4ff441924c31e23c975cb150e27c2bf67a",
                "sha256:c3b8bd3133cd50f6b637bb4322822c94c5ce4bf0d724ed5ae70afce62187c492",
                "sha256:c5d97162c196ce54af6700949ddf9409e9833ef1003b4741c2b39ef46f1d9720",
                "sha256:c815270206f983309915a6844fe994b2fa47e5d05c4c4cef267c3b30e34dbe42",
                "sha256:cab2eba3830bf4f6d91e2d6718e0e1c14a2f5ad1af68a89d24ace0c6b17cced7",
                "sha256:d1df34588123fcc88c872f5acb6f74ae59e9d182a2707097f9e28275ec26a12d",
                "sha256:d6bdcd415ba87846fd317bee0774e412e8792832e7805938987e4ede1d13046d",
                "sha256:db9a30ec064129d605d0f1aedc93e00894b9334ec74ba9c6bdd08147434b33eb",
                "sha256:dbc183e7bef690c9abe5ea67b7b60fdbca81aa8da43468287dae7b5c046107d4",
                "sha256:dca802c8db0720ce1c49cce1149ff7b06e91ba15fa84b1d59144fef1a1bc7ac2",
                "sha256:dec6b307ce928e8e112a6bb9921a1cb00a0e14979bf28b98e084a4b8a742bd9b",
                "sha256:df8bb0010fdd0a743b7542589223a2816bdde4d94bb5ad67884348fa2c1c67e8",
                "sha256:e4094c7b464cf0a858e75cd14b03509e84789abf7b79f8537e6a72152109c76e",
                "sha256:e4760a68cab57bfaa628938e9c2971137e05ce48e762a9cb53b76c9b569f1204",
                "sha256:eb09b82377233b902d4c3fbeeb7ad731cdab579c6c6fda1f763cd779139e47c3",
                "sha256:eb862356ee9391dc5a0b3cbc00f416b48c1b9a52d252d898e5b7696a5f9fe150",
                "sha256:ef9528915df81b8f4c7612b19b8628214c65c9b7f74db2e34a646a0a2a0da2d4",
                "sha256:f3157624b7558b914cb039fd1af735e5e8049a87c817cc215109ad1c8779df76",
                "sha256:f3e0992f23bbb0be00a921eae5363329253c3b86287db27092461c887b791e5e",
                "sha256:f9338cc05451f1942d0d8203ec2c346c830f8e86469903d5126c1f0a13a2bcbb",
                "sha256:ffef8fd58a36fb5f1196919638f73dd3ae0db1a878982b27a9a5a176ede4ba91"
            ],
            "markers": "platform_python_implementation != 'PyPy'",
            "version": "==1.17.0"
        },
        "charset-normalizer": {
            "hashes": [
                "sha256:06435b539f889b1f6f4ac1758871aae42dc3a8c0e24ac9e60c2384973ad73027",
                "sha256:06a81e93cd441c56a9b65d8e1d043daeb97a3d0856d177d5c90ba85acb3db087",
                "sha256:0a55554a2fa0d408816b3b5cedf0045f4b8e1a6065aec45849de2d6f3f8e9786",
                "sha256:0b2b64d2bb6d3fb9112bafa732def486049e63de9618b5843bcdd081d8144cd8",
                "sha256:10955842570876604d404661fbccbc9c7e684caf432c09c715ec38fbae45ae09",
                "sha256:122c7fa62b130ed55f8f285bfd56d5f4b4a5b503609d181f9ad85e55c89f4185",
                "sha256:1ceae2f17a9c33cb48e3263960dc5fc8005351ee19db217e9b1bb15d28c02574",
                "sha256:1d3193f4a680c64b4b6a9115943538edb896edc190f0b222e73761716519268e",
                "sha256:1f79682fbe303db92bc2b1136016a38a42e835d932bab5b3b1bfcfbf0640e519",
                "sha256:2127566c664442652f024c837091890cb1942c30937add288223dc895793f898",
                "sha256:22afcb9f253dac0696b5a4be4a1c0f8762f8239e21b99680099abd9b2b1b2269",
                "sha256:25baf083bf6f6b341f4121c2f3c548875ee6f5339300e08be3f2b2ba1721cdd3",
                "sha256:2e81c7b9c8979ce92ed306c249d46894776a909505d8f5a4ba55b14206e3222f",
                "sha256:3287761bc4ee9e33561a7e058c72ac0938c4f57fe49a09eae428fd88aafe7bb6",
                "sha256:34d1c8da1e78d2e001f363791c98a272bb734000fcef47a491c1e3b0505657a8",
                "sha256:37e55c8e51c236f95b033f6fb391d7d7970ba5fe7ff453dad675e88cf303377a",
                "sha256:3d47fa203a7bd9c5b6cee4736ee84ca03b8ef23193c0d1ca99b5089f72645c73",
                "sha256:3e4d1f6587322d2788836a99c69062fbb091331ec940e02d12d179c1d53e25fc",
                "sha256:42cb296636fcc8b0644486d15c12376cb9fa75443e00fb25de0b8602e64c1714",
                "sha256:45485e01ff4d3630ec0d9617310448a8702f70e9c01906b0d0118bdf9d124cf2",
                "sha256:4a78b2b446bd7c934f5dcedc588903fb2f5eec172f3d29e52a9096a43722adfc",
                "sha256:4ab2fe47fae9e0f9dee8c04187ce5d09f48eabe611be8259444906793ab7cbce",
                "sha256:4d0d1650369165a14e14e1e47b372cfcb31d6ab44e6e33cb2d4e57265290044d",
                "sha256:549a3a73da901d5bc3ce8d24e0600d1fa85524c10287f6004fbab87672bf3e1e",
                "sha256:55086ee1064215781fff39a1af09518bc9255b50d6333f2e4c74ca09fac6a8f6",
                "sha256:572c3763a264ba47b3cf708a44ce965d98555f618ca42c926a9c1616d8f34269",
                "sha256:573f6eac48f4769d667c4442081b1794f52919e7edada77495aaed9236d13a96",
                "sha256:5b4c145409bef602a690e7cfad0a15a55c13320ff7a3ad7ca59c13bb8ba4d45d",
                "sha256:6463effa3186ea09411d50efc7d85360b38d5f09b870c48e4600f63af490e56a",
                "sha256:65f6f63034100ead094b8744b3b97965785388f308a64cf8d7c34f2f2e5be0c4",
                "sha256:663946639d296df6a2bb2aa51b60a2454ca1cb29835324c640dafb5ff2131a77",
                "sha256:6897af51655e3691ff853668779c7bad41579facacf5fd7253b0133308cf000d",
                "sha256:68d1f8a9e9e37c1223b656399be5d6b448dea850bed7d0f87a8311f1ff3dabb0",
                "sha256:6ac7ffc7ad6d040517be39eb591cac5ff87416c2537df6ba3cba3bae290c0fed",
                "sha256:6b3251890fff30ee142c44144871185dbe13b11bab478a88887a639655be1068",
                "sha256:6c4caeef8fa63d06bd437cd4bdcf3ffefe6738fb1b25951440d80dc7df8c03ac",
                "sha256:6ef1d82a3af9d3eecdba2321dc1b3c238245d890843e040e41e470ffa64c3e25",
                "sha256:753f10e867343b4511128c6ed8c82f7bec3bd026875576dfd88483c5c73b2fd8",
                "sha256:7cd13a2e3ddeed6913a65e66e94b51d80a041145a026c27e6bb76c31a853c6ab",
                "sha256:7ed9e526742851e8d5cc9e6cf41427dfc6068d4f5a3bb03659444b4cabf6bc26",
                "sha256:7f04c839ed0b6b98b1a7501a002144b76c18fb1c1850c8b98d458ac269e26ed2",
                "sha256:802fe99cca7457642125a8a88a084cef28ff0cf9407060f7b93dca5aa25480db",
                "sha256:80402cd6ee291dcb72644d6eac93785fe2c8b9cb30893c1af5b8fdd753b9d40f",
                "sha256:8465322196c8b4d7ab6d1e049e4c5cb460d0394da4a27d23cc242fbf0034b6b5",
                "sha256:86216b5cee4b06df986d214f664305142d9c76df9b6512be2738aa72a2048f99",
                "sha256:87d1351268731db79e0f8e745d92493ee2841c974128ef629dc518b937d9194c",
                "sha256:8bdb58ff7ba23002a4c5808d608e4e6c687175724f54a5dade5fa8c67b604e4d",
                "sha256:8c622a5fe39a48f78944a87d4fb8a53ee07344641b0562c540d840748571b811",
                "sha256:8d756e44e94489e49571086ef83b2bb8ce311e730092d2c34ca8f7d925cb20aa",
                "sha256:8f4a014bc36d3c57402e2977dada34f9c12300af536839dc38c0beab8878f38a",
                "sha256:9063e24fdb1e498ab71cb7419e24622516c4a04476b17a2dab57e8baa30d6e03",
                "sha256:90d558489962fd4918143277a773316e56c72da56ec7aa3dc3dbbe20fdfed15b",
                "sha256:923c0c831b7cfcb071580d3f46c4baf50f174be571576556269530f4bbd79d04",
                "sha256:95f2a5796329323b8f0512e09dbb7a1860c46a39da62ecb2324f116fa8fdc85c",
                "sha256:96b02a3dc4381e5494fad39be677abcb5e6634bf7b4fa83a6dd3112607547001",
                "sha256:9f96df6923e21816da7e0ad3fd47dd8f94b2a5ce594e00677c0013018b813458",
                "sha256:a10af20b82360ab00827f916a6058451b723b4e65030c5a18577c8b2de5b3389",
                "sha256:a50aebfa173e157099939b17f18600f72f84eed3049e743b68ad15bd69b6bf99",
                "sha256:a981a536974bbc7a512cf44ed14938cf01030a99e9b3a06dd59578882f06f985",
                "sha256:a9a8e9031d613fd2009c182b69c7b2c1ef8239a0efb1df3f7c8da66d5dd3d537",
                "sha256:ae5f4161f18c61806f411a13b0310bea87f987c7d2ecdbdaad0e94eb2e404238",
                "sha256:aed38f6e4fb3f5d6bf81bfa990a07806be9d83cf7bacef998ab1a9bd660a581f",
                "sha256:b01b88d45a6fcb69667cd6d2f7a9aeb4bf53760d7fc536bf679ec94fe9f3ff3d",
                "sha256:b261ccdec7821281dade748d088bb6e9b69e6d15b30652b74cbbac25e280b796",
                "sha256:b2b0a0c0517616b6869869f8c581d4eb2dd83a4d79e0ebcb7d373ef9956aeb0a",
                "sha256:b4a23f61ce87adf89be746c8a8974fe1c823c891d8f86eb218bb957c924bb143",
                "sha256:bd8f7df7d12c2db9fab40bdd87a7c09b1530128315d047a086fa3ae3435cb3a8",
                "sha256:beb58fe5cdb101e3a055192ac291b7a21e3b7ef4f67fa1d74e331a7f2124341c",
                "sha256:c002b4ffc0be611f0d9da932eb0f704fe2602a9a949d1f738e4c34c75b0863d5",
                "sha256:c083af607d2515612056a31f0a8d9e0fcb5876b7bfc0abad3ecd275bc4ebc2d5",
                "sha256:c180f51afb394e165eafe4ac2936a14bee3eb10debc9d9e4db8958fe36afe711",
                "sha256:c235ebd9baae02f1b77bcea61bce332cb4331dc3617d254df3323aa01ab47bd4",
                "sha256:cd70574b12bb8a4d2aaa0094515df2463cb429d8536cfb6c7ce983246983e5a6",
                "sha256:d0eccceffcb53201b5bfebb52600a5fb483a20b61da9dbc885f8b103cbe7598c",
                "sha256:d965bba47ddeec8cd560687584e88cf699fd28f192ceb452d1d7ee807c5597b7",
                "sha256:db364eca23f876da6f9e16c9da0df51aa4f104a972735574842618b8c6d999d4",
                "sha256:ddbb2551d7e0102e7252db79ba445cdab71b26640817ab1e3e3648dad515003b",
                "sha256:deb6be0ac38ece9ba87dea880e438f25ca3eddfac8b002a2ec3d9183a454e8ae",
                "sha256:e06ed3eb3218bc64786f7db41917d4e686cc4856944f53d5bdf83a6884432e12",
                "sha256:e27ad930a842b4c5eb8ac0016b0a54f5aebbe679340c26101df33424142c143c",
                "sha256:e537484df0d8f426ce2afb2d0f8e1c3d0b114b83f8850e5f2fbea0e797bd82ae",
                "sha256:eb00ed941194665c332bf8e078baf037d6c35d7c4f3102ea2d4f16ca94a26dc8",
                "sha256:eb6904c354526e758fda7167b33005998fb68c46fbc10e013ca97f21ca5c8887",
                "sha256:eb8821e09e916165e160797a6c17edda0679379a4be5c716c260e836e122f54b",
                "sha256:efcb3f6676480691518c177e3b465bcddf57cea040302f9f4e6e191af91174d4",
                "sha256:f27273b60488abe721a075bcca6d7f3964f9f6f067c8c4c605743023d7d3944f",
                "sha256:f30c3cb33b24454a82faecaf01b19c18562b1e89558fb6c56de4d9118a032fd5",
                "sha256:fb69256e180cb6c8a894fee62b3afebae785babc1ee98b81cdf68bbca1987f33",
                "sha256:fd1abc0d89e30cc4e02e4064dc67fcc51bd941eb395c502aac3ec19fab46b519",
                "sha256:ff8fa367d09b717b2a17a052544193ad76cd49979c805768879cb63d9ca50561"
            ],
            "markers": "python_full_version >= '3.7.0'",
            "version": "==3.3.2"
        },
        "chompjs": {
            "hashes": [
                "sha256:e054507bbb32d0ae8fed8b5290397716562163a4286ef155db877d0f6ba30c9b"
            ],
            "index": "pypi",
            "version": "==1.2.4"
        },
        "constantly": {
            "hashes": [
                "sha256:3fd9b4d1c3dc1ec9757f3c52aef7e53ad9323dbe39f51dfd4c43853b68dfa3f9",
                "sha256:aa92b70a33e2ac0bb33cd745eb61776594dc48764b06c35e0efd050b7f1c7cbd"
            ],
            "markers": "python_version >= '3.8'",
            "version": "==23.10.4"
        },
        "cryptography": {
            "hashes": [
                "sha256:0663585d02f76929792470451a5ba64424acc3cd5227b03921dab0e2f27b1709",
                "sha256:08a24a7070b2b6804c1940ff0f910ff728932a9d0e80e7814234269f9d46d069",
                "sha256:232ce02943a579095a339ac4b390fbbe97f5b5d5d107f8a08260ea2768be8cc2",
                "sha256:2905ccf93a8a2a416f3ec01b1a7911c3fe4073ef35640e7ee5296754e30b762b",
                "sha256:299d3da8e00b7e2b54bb02ef58d73cd5f55fb31f33ebbf33bd00d9aa6807df7e",
                "sha256:2c6d112bf61c5ef44042c253e4859b3cbbb50df2f78fa8fae6747a7814484a70",
                "sha256:31e44a986ceccec3d0498e16f3d27b2ee5fdf69ce2ab89b52eaad1d2f33d8778",
                "sha256:3d9a1eca329405219b605fac09ecfc09ac09e595d6def650a437523fcd08dd22",
                "sha256:3dcdedae5c7710b9f97ac6bba7e1052b95c7083c9d0e9df96e02a1932e777895",
                "sha256:47ca71115e545954e6c1d207dd13461ab81f4eccfcb1345eac874828b5e3eaaf",
                "sha256:4a997df8c1c2aae1e1e5ac49c2e4f610ad037fc5a3aadc7b64e39dea42249431",
                "sha256:51956cf8730665e2bdf8ddb8da0056f699c1a5715648c1b0144670c1ba00b48f",
                "sha256:5bcb8a5620008a8034d39bce21dc3e23735dfdb6a33a06974739bfa04f853947",
                "sha256:64c3f16e2a4fc51c0d06af28441881f98c5d91009b8caaff40cf3548089e9c74",
                "sha256:6e2b11c55d260d03a8cf29ac9b5e0608d35f08077d8c087be96287f43af3ccdc",
                "sha256:7b3f5fe74a5ca32d4d0f302ffe6680fcc5c28f8ef0dc0ae8f40c0f3a1b4fca66",
                "sha256:844b6d608374e7d08f4f6e6f9f7b951f9256db41421917dfb2d003dde4cd6b66",
                "sha256:9a8d6802e0825767476f62aafed40532bd435e8a5f7d23bd8b4f5fd04cc80ecf",
                "sha256:aae4d918f6b180a8ab8bf6511a419473d107df4dbb4225c7b48c5c9602c38c7f",
                "sha256:ac1955ce000cb29ab40def14fd1bbfa7af2017cca696ee696925615cafd0dce5",
                "sha256:b88075ada2d51aa9f18283532c9f60e72170041bba88d7f37e49cbb10275299e",
                "sha256:cb013933d4c127349b3948aa8aaf2f12c0353ad0eccd715ca789c8a0f671646f",
                "sha256:cc70b4b581f28d0a254d006f26949245e3657d40d8857066c2ae22a61222ef55",
                "sha256:e9c5266c432a1e23738d178e51c2c7a5e2ddf790f248be939448c0ba2021f9d1",
                "sha256:ea9e57f8ea880eeea38ab5abf9fbe39f923544d7884228ec67d666abd60f5a47",
                "sha256:ee0c405832ade84d4de74b9029bedb7b31200600fa524d218fc29bfa371e97f5",
                "sha256:fdcb265de28585de5b859ae13e3846a8e805268a823a12a4da2597f1f5afc9f0"
            ],
            "index": "pypi",
            "version": "==43.0.0"
        },
        "cssselect": {
            "hashes": [
                "sha256:666b19839cfaddb9ce9d36bfe4c969132c647b92fc9088c4e23f786b30f1b3dc",
                "sha256:da1885f0c10b60c03ed5eccbb6b68d6eff248d91976fcde348f395d54c9fd35e"
            ],
            "markers": "python_version >= '3.7'",
            "version": "==1.2.0"
        },
        "defusedxml": {
            "hashes": [
                "sha256:1bb3032db185915b62d7c6209c5a8792be6a32ab2fedacc84e01b52c51aa3e69",
                "sha256:a352e7e428770286cc899e2542b6cdaedb2b4953ff269a210103ec58f6198a61"
            ],
            "markers": "python_version >= '2.7' and python_version not in '3.0, 3.1, 3.2, 3.3, 3.4'",
            "version": "==0.7.1"
        },
        "deprecated": {
            "hashes": [
                "sha256:6fac8b097794a90302bdbb17b9b815e732d3c4720583ff1b198499d78470466c",
                "sha256:e5323eb936458dccc2582dc6f9c322c852a775a27065ff2b0c4970b9d53d01b3"
            ],
            "markers": "python_version >= '2.7' and python_version not in '3.0, 3.1, 3.2, 3.3'",
            "version": "==1.2.14"
        },
        "et-xmlfile": {
            "hashes": [
                "sha256:8eb9e2bc2f8c97e37a2dc85a09ecdcdec9d8a396530a6d5a33b30b9a92da0c5c",
                "sha256:a2ba85d1d6a74ef63837eed693bcb89c3f752169b0e3e7ae5b16ca5e1b3deada"
            ],
            "markers": "python_version >= '3.6'",
            "version": "==1.1.0"
        },
        "filelock": {
            "hashes": [
                "sha256:2207938cbc1844345cb01a5a95524dae30f0ce089eba5b00378295a17e3e90cb",
                "sha256:6ca1fffae96225dab4c6eaf1c4f4f28cd2568d3ec2a44e15a08520504de468e7"
            ],
            "markers": "python_version >= '3.8'",
            "version": "==3.15.4"
        },
        "frozenlist": {
            "hashes": [
                "sha256:04ced3e6a46b4cfffe20f9ae482818e34eba9b5fb0ce4056e4cc9b6e212d09b7",
                "sha256:0633c8d5337cb5c77acbccc6357ac49a1770b8c487e5b3505c57b949b4b82e98",
                "sha256:068b63f23b17df8569b7fdca5517edef76171cf3897eb68beb01341131fbd2ad",
                "sha256:0c250a29735d4f15321007fb02865f0e6b6a41a6b88f1f523ca1596ab5f50bd5",
                "sha256:1979bc0aeb89b33b588c51c54ab0161791149f2461ea7c7c946d95d5f93b56ae",
                "sha256:1a4471094e146b6790f61b98616ab8e44f72661879cc63fa1049d13ef711e71e",
                "sha256:1b280e6507ea8a4fa0c0a7150b4e526a8d113989e28eaaef946cc77ffd7efc0a",
                "sha256:1d0ce09d36d53bbbe566fe296965b23b961764c0bcf3ce2fa45f463745c04701",
                "sha256:20b51fa3f588ff2fe658663db52a41a4f7aa6c04f6201449c6c7c476bd255c0d",
                "sha256:23b2d7679b73fe0e5a4560b672a39f98dfc6f60df63823b0a9970525325b95f6",
                "sha256:23b701e65c7b36e4bf15546a89279bd4d8675faabc287d06bbcfac7d3c33e1e6",
                "sha256:2471c201b70d58a0f0c1f91261542a03d9a5e088ed3dc6c160d614c01649c106",
                "sha256:27657df69e8801be6c3638054e202a135c7f299267f1a55ed3a598934f6c0d75",
                "sha256:29acab3f66f0f24674b7dc4736477bcd4bc3ad4b896f5f45379a67bce8b96868",
                "sha256:32453c1de775c889eb4e22f1197fe3bdfe457d16476ea407472b9442e6295f7a",
                "sha256:3a670dc61eb0d0eb7080890c13de3066790f9049b47b0de04007090807c776b0",
                "sha256:3e0153a805a98f5ada7e09826255ba99fb4f7524bb81bf6b47fb702666484ae1",
                "sha256:410478a0c562d1a5bcc2f7ea448359fcb050ed48b3c6f6f4f18c313a9bdb1826",
                "sha256:442acde1e068288a4ba7acfe05f5f343e19fac87bfc96d89eb886b0363e977ec",
                "sha256:48f6a4533887e189dae092f1cf981f2e3885175f7a0f33c91fb5b7b682b6bab6",
                "sha256:4f57dab5fe3407b6c0c1cc907ac98e8a189f9e418f3b6e54d65a718aaafe3950",
                "sha256:4f9c515e7914626b2a2e1e311794b4c35720a0be87af52b79ff8e1429fc25f19",
                "sha256:55fdc093b5a3cb41d420884cdaf37a1e74c3c37a31f46e66286d9145d2063bd0",
                "sha256:5667ed53d68d91920defdf4035d1cdaa3c3121dc0b113255124bcfada1cfa1b8",
                "sha256:590344787a90ae57d62511dd7c736ed56b428f04cd8c161fcc5e7232c130c69a",
                "sha256:5a7d70357e7cee13f470c7883a063aae5fe209a493c57d86eb7f5a6f910fae09",
                "sha256:5c3894db91f5a489fc8fa6a9991820f368f0b3cbdb9cd8849547ccfab3392d86",
                "sha256:5c849d495bf5154cd8da18a9eb15db127d4dba2968d88831aff6f0331ea9bd4c",
                "sha256:64536573d0a2cb6e625cf309984e2d873979709f2cf22839bf2d61790b448ad5",
                "sha256:693945278a31f2086d9bf3df0fe8254bbeaef1fe71e1351c3bd730aa7d31c41b",
                "sha256:6db4667b187a6742b33afbbaf05a7bc551ffcf1ced0000a571aedbb4aa42fc7b",
                "sha256:6eb73fa5426ea69ee0e012fb59cdc76a15b1283d6e32e4f8dc4482ec67d1194d",
                "sha256:722e1124aec435320ae01ee3ac7bec11a5d47f25d0ed6328f2273d287bc3abb0",
                "sha256:7268252af60904bf52c26173cbadc3a071cece75f873705419c8681f24d3edea",
                "sha256:74fb4bee6880b529a0c6560885fce4dc95936920f9f20f53d99a213f7bf66776",
                "sha256:780d3a35680ced9ce682fbcf4cb9c2bad3136eeff760ab33707b71db84664e3a",
                "sha256:82e8211d69a4f4bc360ea22cd6555f8e61a1bd211d1d5d39d3d228b48c83a897",
                "sha256:89aa2c2eeb20957be2d950b85974b30a01a762f3308cd02bb15e1ad632e22dc7",
                "sha256:8aefbba5f69d42246543407ed2461db31006b0f76c4e32dfd6f42215a2c41d09",
                "sha256:96ec70beabbd3b10e8bfe52616a13561e58fe84c0101dd031dc78f250d5128b9",
                "sha256:9750cc7fe1ae3b1611bb8cfc3f9ec11d532244235d75901fb6b8e42ce9229dfe",
                "sha256:9acbb16f06fe7f52f441bb6f413ebae6c37baa6ef9edd49cdd567216da8600cd",
                "sha256:9d3e0c25a2350080e9319724dede4f31f43a6c9779be48021a7f4ebde8b2d742",
                "sha256:a06339f38e9ed3a64e4c4e43aec7f59084033647f908e4259d279a52d3757d09",
                "sha256:a0cb6f11204443f27a1628b0e460f37fb30f624be6051d490fa7d7e26d4af3d0",
                "sha256:a7496bfe1da7fb1a4e1cc23bb67c58fab69311cc7d32b5a99c2007b4b2a0e932",
                "sha256:a828c57f00f729620a442881cc60e57cfcec6842ba38e1b19fd3e47ac0ff8dc1",
                "sha256:a9b2de4cf0cdd5bd2dee4c4f63a653c61d2408055ab77b151c1957f221cabf2a",
                "sha256:b46c8ae3a8f1f41a0d2ef350c0b6e65822d80772fe46b653ab6b6274f61d4a49",
                "sha256:b7e3ed87d4138356775346e6845cccbe66cd9e207f3cd11d2f0b9fd13681359d",
                "sha256:b7f2f9f912dca3934c1baec2e4585a674ef16fe00218d833856408c48d5beee7",
                "sha256:ba60bb19387e13597fb059f32cd4d59445d7b18b69a745b8f8e5db0346f33480",
                "sha256:beee944ae828747fd7cb216a70f120767fc9f4f00bacae8543c14a6831673f89",
                "sha256:bfa4a17e17ce9abf47a74ae02f32d014c5e9404b6d9ac7f729e01562bbee601e",
                "sha256:c037a86e8513059a2613aaba4d817bb90b9d9b6b69aace3ce9c877e8c8ed402b",
                "sha256:c302220494f5c1ebeb0912ea782bcd5e2f8308037b3c7553fad0e48ebad6ad82",
                "sha256:c6321c9efe29975232da3bd0af0ad216800a47e93d763ce64f291917a381b8eb",
                "sha256:c757a9dd70d72b076d6f68efdbb9bc943665ae954dad2801b874c8c69e185068",
                "sha256:c99169d4ff810155ca50b4da3b075cbde79752443117d89429595c2e8e37fed8",
                "sha256:c9c92be9fd329ac801cc420e08452b70e7aeab94ea4233a4804f0915c14eba9b",
                "sha256:cc7b01b3754ea68a62bd77ce6020afaffb44a590c2289089289363472d13aedb",
                "sha256:db9e724bebd621d9beca794f2a4ff1d26eed5965b004a97f1f1685a173b869c2",
                "sha256:dca69045298ce5c11fd539682cff879cc1e664c245d1c64da929813e54241d11",
                "sha256:dd9b1baec094d91bf36ec729445f7769d0d0cf6b64d04d86e45baf89e2b9059b",
                "sha256:e02a0e11cf6597299b9f3bbd3f93d79217cb90cfd1411aec33848b13f5c656cc",
                "sha256:e6a20a581f9ce92d389a8c7d7c3dd47c81fd5d6e655c8dddf341e14aa48659d0",
                "sha256:e7004be74cbb7d9f34553a5ce5fb08be14fb33bc86f332fb71cbe5216362a497",
                "sha256:e774d53b1a477a67838a904131c4b0eef6b3d8a651f8b138b04f748fccfefe17",
                "sha256:edb678da49d9f72c9f6c609fbe41a5dfb9a9282f9e6a2253d5a91e0fc382d7c0",
                "sha256:f146e0911cb2f1da549fc58fc7bcd2b836a44b79ef871980d605ec392ff6b0d2",
                "sha256:f56e2333dda1fe0f909e7cc59f021eba0d2307bc6f012a1ccf2beca6ba362439",
                "sha256:f9a3ea26252bd92f570600098783d1371354d89d5f6b7dfd87359d669f2109b5",
                "sha256:f9aa1878d1083b276b0196f2dfbe00c9b7e752475ed3b682025ff20c1c1f51ac",
                "sha256:fb3c2db03683b5767dedb5769b8a40ebb47d6f7f45b1b3e3b4b51ec8ad9d9825",
                "sha256:fbeb989b5cc29e8daf7f976b421c220f1b8c731cbf22b9130d8815418ea45887",
                "sha256:fde5bd59ab5357e3853313127f4d3565fc7dad314a74d7b5d43c22c6a5ed2ced",
                "sha256:fe1a06da377e3a1062ae5fe0926e12b84eceb8a50b350ddca72dc85015873f74"
            ],
            "markers": "python_version >= '3.8'",
            "version": "==1.4.1"
        },
        "geonamescache": {
            "hashes": [
                "sha256:24fdaaeaf236f88786dec8c0ab55447f5f7f95ef6c094e79fa9ef74114ea1fe2",
                "sha256:fa1eed0b5b591b478ad81979081ac15b37aa6a1c00bb02431a570688e5c2ecc9"
            ],
            "index": "pypi",
            "version": "==2.0.0"
        },
        "geopandas": {
            "hashes": [
                "sha256:01e147d9420cc374d26f51fc23716ac307f32b49406e4bd8462c07e82ed1d3d6",
                "sha256:b8bf70a5534588205b7a56646e2082fb1de9a03599651b3d80c99ea4c2ca08ab"
            ],
            "index": "pypi",
            "version": "==1.0.1"
        },
        "greenlet": {
            "hashes": [
                "sha256:01bc7ea167cf943b4c802068e178bbf70ae2e8c080467070d01bfa02f337ee67",
                "sha256:0448abc479fab28b00cb472d278828b3ccca164531daab4e970a0458786055d6",
                "sha256:086152f8fbc5955df88382e8a75984e2bb1c892ad2e3c80a2508954e52295257",
                "sha256:098d86f528c855ead3479afe84b49242e174ed262456c342d70fc7f972bc13c4",
                "sha256:149e94a2dd82d19838fe4b2259f1b6b9957d5ba1b25640d2380bea9c5df37676",
                "sha256:1551a8195c0d4a68fac7a4325efac0d541b48def35feb49d803674ac32582f61",
                "sha256:15d79dd26056573940fcb8c7413d84118086f2ec1a8acdfa854631084393efcc",
                "sha256:1996cb9306c8595335bb157d133daf5cf9f693ef413e7673cb07e3e5871379ca",
                "sha256:1a7191e42732df52cb5f39d3527217e7ab73cae2cb3694d241e18f53d84ea9a7",
                "sha256:1ea188d4f49089fc6fb283845ab18a2518d279c7cd9da1065d7a84e991748728",
                "sha256:1f672519db1796ca0d8753f9e78ec02355e862d0998193038c7073045899f305",
                "sha256:2516a9957eed41dd8f1ec0c604f1cdc86758b587d964668b5b196a9db5bfcde6",
                "sha256:2797aa5aedac23af156bbb5a6aa2cd3427ada2972c828244eb7d1b9255846379",
                "sha256:2dd6e660effd852586b6a8478a1d244b8dc90ab5b1321751d2ea15deb49ed414",
                "sha256:3ddc0f794e6ad661e321caa8d2f0a55ce01213c74722587256fb6566049a8b04",
                "sha256:3ed7fb269f15dc662787f4119ec300ad0702fa1b19d2135a37c2c4de6fadfd4a",
                "sha256:419b386f84949bf0e7c73e6032e3457b82a787c1ab4a0e43732898a761cc9dbf",
                "sha256:43374442353259554ce33599da8b692d5aa96f8976d567d4badf263371fbe491",
                "sha256:52f59dd9c96ad2fc0d5724107444f76eb20aaccb675bf825df6435acb7703559",
                "sha256:57e8974f23e47dac22b83436bdcf23080ade568ce77df33159e019d161ce1d1e",
                "sha256:5b51e85cb5ceda94e79d019ed36b35386e8c37d22f07d6a751cb659b180d5274",
                "sha256:649dde7de1a5eceb258f9cb00bdf50e978c9db1b996964cd80703614c86495eb",
                "sha256:64d7675ad83578e3fc149b617a444fab8efdafc9385471f868eb5ff83e446b8b",
                "sha256:68834da854554926fbedd38c76e60c4a2e3198c6fbed520b106a8986445caaf9",
                "sha256:6b66c9c1e7ccabad3a7d037b2bcb740122a7b17a53734b7d72a344ce39882a1b",
                "sha256:70fb482fdf2c707765ab5f0b6655e9cfcf3780d8d87355a063547b41177599be",
                "sha256:7170375bcc99f1a2fbd9c306f5be8764eaf3ac6b5cb968862cad4c7057756506",
                "sha256:73a411ef564e0e097dbe7e866bb2dda0f027e072b04da387282b02c308807405",
                "sha256:77457465d89b8263bca14759d7c1684df840b6811b2499838cc5b040a8b5b113",
                "sha256:7f362975f2d179f9e26928c5b517524e89dd48530a0202570d55ad6ca5d8a56f",
                "sha256:81bb9c6d52e8321f09c3d165b2a78c680506d9af285bfccbad9fb7ad5a5da3e5",
                "sha256:881b7db1ebff4ba09aaaeae6aa491daeb226c8150fc20e836ad00041bcb11230",
                "sha256:894393ce10ceac937e56ec00bb71c4c2f8209ad516e96033e4b3b1de270e200d",
                "sha256:99bf650dc5d69546e076f413a87481ee1d2d09aaaaaca058c9251b6d8c14783f",
                "sha256:9da2bd29ed9e4f15955dd1595ad7bc9320308a3b766ef7f837e23ad4b4aac31a",
                "sha256:afaff6cf5200befd5cec055b07d1c0a5a06c040fe5ad148abcd11ba6ab9b114e",
                "sha256:b1b5667cced97081bf57b8fa1d6bfca67814b0afd38208d52538316e9422fc61",
                "sha256:b37eef18ea55f2ffd8f00ff8fe7c8d3818abd3e25fb73fae2ca3b672e333a7a6",
                "sha256:b542be2440edc2d48547b5923c408cbe0fc94afb9f18741faa6ae970dbcb9b6d",
                "sha256:b7dcbe92cc99f08c8dd11f930de4d99ef756c3591a5377d1d9cd7dd5e896da71",
                "sha256:b7f009caad047246ed379e1c4dbcb8b020f0a390667ea74d2387be2998f58a22",
                "sha256:bba5387a6975598857d86de9eac14210a49d554a77eb8261cc68b7d082f78ce2",
                "sha256:c5e1536de2aad7bf62e27baf79225d0d64360d4168cf2e6becb91baf1ed074f3",
                "sha256:c5ee858cfe08f34712f548c3c363e807e7186f03ad7a5039ebadb29e8c6be067",
                "sha256:c9db1c18f0eaad2f804728c67d6c610778456e3e1cc4ab4bbd5eeb8e6053c6fc",
                "sha256:d353cadd6083fdb056bb46ed07e4340b0869c305c8ca54ef9da3421acbdf6881",
                "sha256:d46677c85c5ba00a9cb6f7a00b2bfa6f812192d2c9f7d9c4f6a55b60216712f3",
                "sha256:d4d1ac74f5c0c0524e4a24335350edad7e5f03b9532da7ea4d3c54d527784f2e",
                "sha256:d73a9fe764d77f87f8ec26a0c85144d6a951a6c438dfe50487df5595c6373eac",
                "sha256:da70d4d51c8b306bb7a031d5cff6cc25ad253affe89b70352af5f1cb68e74b53",
                "sha256:daf3cb43b7cf2ba96d614252ce1684c1bccee6b2183a01328c98d36fcd7d5cb0",
                "sha256:dca1e2f3ca00b84a396bc1bce13dd21f680f035314d2379c4160c98153b2059b",
                "sha256:dd4f49ae60e10adbc94b45c0b5e6a179acc1736cf7a90160b404076ee283cf83",
                "sha256:e1f145462f1fa6e4a4ae3c0f782e580ce44d57c8f2c7aae1b6fa88c0b2efdb41",
                "sha256:e3391d1e16e2a5a1507d83e4a8b100f4ee626e8eca43cf2cadb543de69827c4c",
                "sha256:fcd2469d6a2cf298f198f0487e0a5b1a47a42ca0fa4dfd1b6862c999f018ebbf",
                "sha256:fd096eb7ffef17c456cfa587523c5f92321ae02427ff955bebe9e3c63bc9f0da",
                "sha256:fe754d231288e1e64323cfad462fcee8f0288654c10bdf4f603a39ed923bef33"
            ],
            "markers": "python_version >= '3.7'",
            "version": "==3.0.3"
        },
        "h2": {
            "hashes": [
                "sha256:03a46bcf682256c95b5fd9e9a99c1323584c3eec6440d379b9903d709476bc6d",
                "sha256:a83aca08fbe7aacb79fec788c9c0bac936343560ed9ec18b82a13a12c28d2abb"
            ],
            "version": "==4.1.0"
        },
        "hpack": {
            "hashes": [
                "sha256:84a076fad3dc9a9f8063ccb8041ef100867b1878b25ef0ee63847a5d53818a6c",
                "sha256:fc41de0c63e687ebffde81187a948221294896f6bdc0ae2312708df339430095"
            ],
            "markers": "python_full_version >= '3.6.1'",
            "version": "==4.0.0"
        },
        "hyperframe": {
            "hashes": [
                "sha256:0ec6bafd80d8ad2195c4f03aacba3a8265e57bc4cff261e802bf39970ed02a15",
                "sha256:ae510046231dc8e9ecb1a6586f63d2347bf4c8905914aa84ba585ae85f28a914"
            ],
            "markers": "python_full_version >= '3.6.1'",
            "version": "==6.0.1"
        },
        "hyperlink": {
            "hashes": [
                "sha256:427af957daa58bc909471c6c40f74c5450fa123dd093fc53efd2e91d2705a56b",
                "sha256:e6b14c37ecb73e89c77d78cdb4c2cc8f3fb59a885c5b3f819ff4ed80f25af1b4"
            ],
            "version": "==21.0.0"
        },
        "idna": {
            "hashes": [
                "sha256:028ff3aadf0609c1fd278d8ea3089299412a7a8b9bd005dd08b9f8285bcb5cfc",
                "sha256:82fee1fc78add43492d3a1898bfa6d8a904cc97d8427f683ed8e798d07761aa0"
            ],
            "markers": "python_version >= '3.5'",
            "version": "==3.7"
        },
        "ijson": {
            "hashes": [
                "sha256:0015354011303175eae7e2ef5136414e91de2298e5a2e9580ed100b728c07e51",
                "sha256:034642558afa57351a0ffe6de89e63907c4cf6849070cc10a3b2542dccda1afe",
                "sha256:0420c24e50389bc251b43c8ed379ab3e3ba065ac8262d98beb6735ab14844460",
                "sha256:04366e7e4a4078d410845e58a2987fd9c45e63df70773d7b6e87ceef771b51ee",
                "sha256:0b003501ee0301dbf07d1597482009295e16d647bb177ce52076c2d5e64113e0",
                "sha256:0ee57a28c6bf523d7cb0513096e4eb4dac16cd935695049de7608ec110c2b751",
                "sha256:192e4b65495978b0bce0c78e859d14772e841724d3269fc1667dc6d2f53cc0ea",
                "sha256:1efb521090dd6cefa7aafd120581947b29af1713c902ff54336b7c7130f04c47",
                "sha256:25fd49031cdf5fd5f1fd21cb45259a64dad30b67e64f745cc8926af1c8c243d3",
                "sha256:2636cb8c0f1023ef16173f4b9a233bcdb1df11c400c603d5f299fac143ca8d70",
                "sha256:29ce02af5fbf9ba6abb70765e66930aedf73311c7d840478f1ccecac53fefbf3",
                "sha256:2af323a8aec8a50fa9effa6d640691a30a9f8c4925bd5364a1ca97f1ac6b9b5c",
                "sha256:30cfea40936afb33b57d24ceaf60d0a2e3d5c1f2335ba2623f21d560737cc730",
                "sha256:33afc25057377a6a43c892de34d229a86f89ea6c4ca3dd3db0dcd17becae0dbb",
                "sha256:36aa56d68ea8def26778eb21576ae13f27b4a47263a7a2581ab2ef58b8de4451",
                "sha256:3917b2b3d0dbbe3296505da52b3cb0befbaf76119b2edaff30bd448af20b5400",
                "sha256:3aba5c4f97f4e2ce854b5591a8b0711ca3b0c64d1b253b04ea7b004b0a197ef6",
                "sha256:3c556f5553368dff690c11d0a1fb435d4ff1f84382d904ccc2dc53beb27ba62e",
                "sha256:3dc1fb02c6ed0bae1b4bf96971258bf88aea72051b6e4cebae97cff7090c0607",
                "sha256:3e8d8de44effe2dbd0d8f3eb9840344b2d5b4cc284a14eb8678aec31d1b6bea8",
                "sha256:40ee3821ee90be0f0e95dcf9862d786a7439bd1113e370736bfdf197e9765bfb",
                "sha256:44367090a5a876809eb24943f31e470ba372aaa0d7396b92b953dda953a95d14",
                "sha256:45ff05de889f3dc3d37a59d02096948ce470699f2368b32113954818b21aa74a",
                "sha256:4690e3af7b134298055993fcbea161598d23b6d3ede11b12dca6815d82d101d5",
                "sha256:473f5d921fadc135d1ad698e2697025045cd8ed7e5e842258295012d8a3bc702",
                "sha256:47c144117e5c0e2babb559bc8f3f76153863b8dd90b2d550c51dab5f4b84a87f",
                "sha256:4ac6c3eeed25e3e2cb9b379b48196413e40ac4e2239d910bb33e4e7f6c137745",
                "sha256:4b72178b1e565d06ab19319965022b36ef41bcea7ea153b32ec31194bec032a2",
                "sha256:4e9ffe358d5fdd6b878a8a364e96e15ca7ca57b92a48f588378cef315a8b019e",
                "sha256:501dce8eaa537e728aa35810656aa00460a2547dcb60937c8139f36ec344d7fc",
                "sha256:5378d0baa59ae422905c5f182ea0fd74fe7e52a23e3821067a7d58c8306b2191",
                "sha256:542c1e8fddf082159a5d759ee1412c73e944a9a2412077ed00b303ff796907dc",
                "sha256:63afea5f2d50d931feb20dcc50954e23cef4127606cc0ecf7a27128ed9f9a9e6",
                "sha256:658ba9cad0374d37b38c9893f4864f284cdcc7d32041f9808fba8c7bcaadf134",
                "sha256:6b661a959226ad0d255e49b77dba1d13782f028589a42dc3172398dd3814c797",
                "sha256:72e3488453754bdb45c878e31ce557ea87e1eb0f8b4fc610373da35e8074ce42",
                "sha256:7914d0cf083471856e9bc2001102a20f08e82311dfc8cf1a91aa422f9414a0d6",
                "sha256:7ab00721304af1ae1afa4313ecfa1bf16b07f55ef91e4a5b93aeaa3e2bd7917c",
                "sha256:7d0b6b637d05dbdb29d0bfac2ed8425bb369e7af5271b0cc7cf8b801cb7360c2",
                "sha256:7e2b3e9ca957153557d06c50a26abaf0d0d6c0ddf462271854c968277a6b5372",
                "sha256:7f172e6ba1bee0d4c8f8ebd639577bfe429dee0f3f96775a067b8bae4492d8a0",
                "sha256:7f7a5250599c366369fbf3bc4e176f5daa28eb6bc7d6130d02462ed335361675",
                "sha256:844c0d1c04c40fd1b60f148dc829d3f69b2de789d0ba239c35136efe9a386529",
                "sha256:8643c255a25824ddd0895c59f2319c019e13e949dc37162f876c41a283361527",
                "sha256:8795e88adff5aa3c248c1edce932db003d37a623b5787669ccf205c422b91e4a",
                "sha256:87c727691858fd3a1c085d9980d12395517fcbbf02c69fbb22dede8ee03422da",
                "sha256:8851584fb931cffc0caa395f6980525fd5116eab8f73ece9d95e6f9c2c326c4c",
                "sha256:891f95c036df1bc95309951940f8eea8537f102fa65715cdc5aae20b8523813b",
                "sha256:8c85447569041939111b8c7dbf6f8fa7a0eb5b2c4aebb3c3bec0fb50d7025121",
                "sha256:8e0ff16c224d9bfe4e9e6bd0395826096cda4a3ef51e6c301e1b61007ee2bd24",
                "sha256:8f83f553f4cde6d3d4eaf58ec11c939c94a0ec545c5b287461cafb184f4b3a14",
                "sha256:8f890d04ad33262d0c77ead53c85f13abfb82f2c8f078dfbf24b78f59534dfdd",
                "sha256:8fdf3721a2aa7d96577970f5604bd81f426969c1822d467f07b3d844fa2fecc7",
                "sha256:907f3a8674e489abdcb0206723e5560a5cb1fa42470dcc637942d7b10f28b695",
                "sha256:92355f95a0e4da96d4c404aa3cff2ff033f9180a9515f813255e1526551298c1",
                "sha256:97a9aea46e2a8371c4cf5386d881de833ed782901ac9f67ebcb63bb3b7d115af",
                "sha256:988e959f2f3d59ebd9c2962ae71b97c0df58323910d0b368cc190ad07429d1bb",
                "sha256:99f5c8ab048ee4233cc4f2b461b205cbe01194f6201018174ac269bf09995749",
                "sha256:9cd5c03c63ae06d4f876b9844c5898d0044c7940ff7460db9f4cd984ac7862b5",
                "sha256:a3b730ef664b2ef0e99dec01b6573b9b085c766400af363833e08ebc1e38eb2f",
                "sha256:a716e05547a39b788deaf22725490855337fc36613288aa8ae1601dc8c525553",
                "sha256:a7ec759c4a0fc820ad5dc6a58e9c391e7b16edcb618056baedbedbb9ea3b1524",
                "sha256:aaa6bfc2180c31a45fac35d40e3312a3d09954638ce0b2e9424a88e24d262a13",
                "sha256:ad04cf38164d983e85f9cba2804566c0160b47086dcca4cf059f7e26c5ace8ca",
                "sha256:b2f73f0d0fce5300f23a1383d19b44d103bb113b57a69c36fd95b7c03099b181",
                "sha256:b325f42e26659df1a0de66fdb5cde8dd48613da9c99c07d04e9fb9e254b7ee1c",
                "sha256:b51bab2c4e545dde93cb6d6bb34bf63300b7cd06716f195dd92d9255df728331",
                "sha256:b5c3e285e0735fd8c5a26d177eca8b52512cdd8687ca86ec77a0c66e9c510182",
                "sha256:b73b493af9e947caed75d329676b1b801d673b17481962823a3e55fe529c8b8b",
                "sha256:b9d85a02e77ee8ea6d9e3fd5d515bcc3d798d9c1ea54817e5feb97a9bc5d52fe",
                "sha256:bdcfc88347fd981e53c33d832ce4d3e981a0d696b712fbcb45dcc1a43fe65c65",
                "sha256:c594c0abe69d9d6099f4ece17763d53072f65ba60b372d8ba6de8695ce6ee39e",
                "sha256:c8a9befb0c0369f0cf5c1b94178d0d78f66d9cebb9265b36be6e4f66236076b8",
                "sha256:cd174b90db68c3bcca273e9391934a25d76929d727dc75224bf244446b28b03b",
                "sha256:d5576415f3d76290b160aa093ff968f8bf6de7d681e16e463a0134106b506f49",
                "sha256:d654d045adafdcc6c100e8e911508a2eedbd2a1b5f93f930ba13ea67d7704ee9",
                "sha256:d92e339c69b585e7b1d857308ad3ca1636b899e4557897ccd91bb9e4a56c965b",
                "sha256:da3b6987a0bc3e6d0f721b42c7a0198ef897ae50579547b0345f7f02486898f5",
                "sha256:dd26b396bc3a1e85f4acebeadbf627fa6117b97f4c10b177d5779577c6607744",
                "sha256:de7c1ddb80fa7a3ab045266dca169004b93f284756ad198306533b792774f10a",
                "sha256:df3ab5e078cab19f7eaeef1d5f063103e1ebf8c26d059767b26a6a0ad8b250a3",
                "sha256:e0155a8f079c688c2ccaea05de1ad69877995c547ba3d3612c1c336edc12a3a5",
                "sha256:e10c14535abc7ddf3fd024aa36563cd8ab5d2bb6234a5d22c77c30e30fa4fb2b",
                "sha256:e4396b55a364a03ff7e71a34828c3ed0c506814dd1f50e16ebed3fc447d5188e",
                "sha256:e5589225c2da4bb732c9c370c5961c39a6db72cf69fb2a28868a5413ed7f39e6",
                "sha256:e6576cdc36d5a09b0c1a3d81e13a45d41a6763188f9eaae2da2839e8a4240bce",
                "sha256:e6850ae33529d1e43791b30575070670070d5fe007c37f5d06aebc1dd152ab3f",
                "sha256:e9afd97339fc5a20f0542c971f90f3ca97e73d3050cdc488d540b63fae45329a",
                "sha256:ead50635fb56577c07eff3e557dac39533e0fe603000684eea2af3ed1ad8f941",
                "sha256:ed1336a2a6e5c427f419da0154e775834abcbc8ddd703004108121c6dd9eba9d",
                "sha256:f0c819f83e4f7b7f7463b2dc10d626a8be0c85fbc7b3db0edc098c2b16ac968e",
                "sha256:f64f01795119880023ba3ce43072283a393f0b90f52b66cc0ea1a89aa64a9ccb",
                "sha256:f87a7e52f79059f9c58f6886c262061065eb6f7554a587be7ed3aa63e6b71b34",
                "sha256:ff835906f84451e143f31c4ce8ad73d83ef4476b944c2a2da91aec8b649570e1"
            ],
            "index": "pypi",
            "version": "==3.3.0"
        },
        "incremental": {
            "hashes": [
                "sha256:8cb2c3431530bec48ad70513931a760f446ad6c25e8333ca5d95e24b0ed7b8fe",
                "sha256:fb4f1d47ee60efe87d4f6f0ebb5f70b9760db2b2574c59c8e8912be4ebd464c9"
            ],
            "markers": "python_version >= '3.8'",
            "version": "==24.7.2"
        },
        "itemadapter": {
            "hashes": [
                "sha256:cfd108c9d5205d056fcac402ec8f8e9d799ce9066911eec1cd521ea442f87af1",
                "sha256:e4f958a6b6b6f5831fa207373010031a0bd7ed0429ddd09b51979c011475cafd"
            ],
            "markers": "python_version >= '3.8'",
            "version": "==0.9.0"
        },
        "itemloaders": {
            "hashes": [
                "sha256:70be155cd050b8c532e1054f0241dcc4711bd15e62c0a0174963d1c110d9f0fa",
                "sha256:81571c941cc189bb55e211f0cd3476fde7511239d3bf7ff91eb6ed68a1b0ec10"
            ],
            "markers": "python_version >= '3.8'",
            "version": "==1.3.1"
        },
        "jmespath": {
            "hashes": [
                "sha256:02e2e4cc71b5bcab88332eebf907519190dd9e6e82107fa7f83b1003a6252980",
                "sha256:90261b206d6defd58fdd5e85f478bf633a2901798906be2ad389150c5c60edbe"
            ],
            "markers": "python_version >= '3.7'",
            "version": "==1.0.1"
        },
        "jq": {
            "hashes": [
                "sha256:0137445eb67c43eb0eb46933aff7e8afbbd6c5aaf8574efd5df536dc9d177d1d",
                "sha256:05ebdaa868f068967d9e7cbf76e59e61fbdafa565dbc3579c387fb1f248592bb",
                "sha256:07e369ff021fad38a29d6a7a3fc24f7d313e9a239b15ce4eefaffee637466400",
                "sha256:0b0584ff33b2a9cc021edec325af4e0fa9fbd54cce80c1f7b8e0ba4cf2d75508",
                "sha256:0c777e88f3cce496c17f5c3bdbc7d74ff12b5cbdaea30f3a374f3cc92e5bba8d",
                "sha256:0ca25608d51fdbf8bd5c682b433e1cb9f497155a7c1ea5901524df099f1ceff3",
                "sha256:0cdbd32463ef632b0b4ca6dab434e2387342bc5c895b411ec6b2a14bbf4b2c12",
                "sha256:18d8a81c6e241585a0bf748903082d65c4eaa6ba80248f507e5cebda36e05c6c",
                "sha256:1d6b1fc2515b7be92195d50b68f82329cc0250c7fbca790b887d74902ba33870",
                "sha256:1e6e13e0f8d3204aefe861159160116e822c90bae773a3ccdd4d9e79a06e086e",
                "sha256:293b6e8e4b652d96fdeae7dd5ffb1644199d8b6fc1f95d528c16451925c0482e",
                "sha256:2a3430de179f8a7b0baf5675d5ee400f97344085d79f190a90fc0c7df990cbcc",
                "sha256:2bc5cb77dd12e861296cfa69587aa6797ccfee4f5f3aa571b02f0273ab1efec1",
                "sha256:2d097098a628171b87961fb0400117ac340b1eb40cbbee2e58208c4254c23c20",
                "sha256:2d472cdd0bcb3d47c87b00ff841edff41c79fe4422523c4a7c8bf913fb950f7f",
                "sha256:2e99ea17b708f55e8bed2f4f68c022119184b17eb15987b384db12e8b6702bd5",
                "sha256:306c1e3ba531d7dc3284e128689f0b75409a4e8e8a3bdac2c51cc26f2d3cca58",
                "sha256:3427ad0f377f188953958e36b76167c8d11b8c8c61575c22deafa4aba58d601f",
                "sha256:38e2041ca578275334eff9e1d913ae386210345e5ae71cd9c16e3f208dc81deb",
                "sha256:396bef4b4c9c1ebe3e0e04e287bc79a861b991e12db45681c398d3906ee85468",
                "sha256:39a0c71ed2f1ec0462d54678333f1b14d9f25fd62a9f46df140d68552f79d204",
                "sha256:3daf3b3443c4e871c23ac1e698eb70d1225b46a4ac79c73968234adcd70f3ed8",
                "sha256:40fe068d1fdf2c712885b69be90ddb3e61bca3e4346ab3994641a4fbbeb7be82",
                "sha256:45bc842806d71bd5839c190a88fd071ac5a0a8a1dd601e83228494a19f14559c",
                "sha256:4bbf77138cdd8d306bf335d998525a0477e4cb6f00eb6f361288f5b82274e84c",
                "sha256:4be2a2b56fa139f3235cdb8422ea16eccdd48d62bf91d9fac10761cd55d26c84",
                "sha256:4e0f95cecb690df66f23a8d76c746d2ed15671de3f6101140e3fe2b98b97e0a8",
                "sha256:4ee0e9307b6d4fe89a8556a92c1db65e0d66218bcc13fdeb92a09645a55ff87a",
                "sha256:553dfbf674069cb20533d7d74cd8a9d7982bab8e4a5b473fde105d99278df09f",
                "sha256:558a5c6b4430e05fa59c4b5631c0d3fc0f163100390c03edc1993663f59d8a9b",
                "sha256:6a2d34d962ce2da5136dab2664fc7efad9f71024d0dc328702f2dc70b4e2735c",
                "sha256:757e8c4cb0cb1175f0aaa227f0a26e4765ba5da04d0bc875b0bd933eff6bd0a0",
                "sha256:76735cd19de65c15964d330adbc2c84add8e55dea35ebfe17b9acf88a06a7d57",
                "sha256:76cc5a1ca3a540a5753dbd592f701c1ec7c9cc256becba604490283c055f3f1c",
                "sha256:79957008c67d8f1d9134cd0e01044bff5d795f7e94db9532a9fe9212e1f88a77",
                "sha256:79b9603219fa5082df97d265d71c426613286bd0e5378a8739ce39056fa1e2dc",
                "sha256:7db8260ecb57827bb3fb6f44d4a6f0db0570ded990eee95a5fd3ac9ba14f60d7",
                "sha256:88b8b0cc838c7387dc5e8c45b192c7504acd0510514658d2d5cd1716fcf15fe3",
                "sha256:8e10a5937aab9c383632ab151f73d43dc0c4be99f62221a7044988dc8ddd4bdc",
                "sha256:8ec105a0057f2f922d195e1d75d4b0ae41c4b38655ead04d1a3a47988fcb1939",
                "sha256:90032c2c4e710157d333d166818ede8b9c8ef0f697e59c9427304edc47146f3d",
                "sha256:9413f67ea28037e37ccf8951f9f0b380f31d79162f33e216faa6bd0d8eca0dc7",
                "sha256:95d4bcd5a999ce0aaadaadcaca967989f0efc96c1097a81746b21b6126cf7aaf",
                "sha256:95e472aa54efe418d3627dcd2a369ac0b21e1a5e352550144fd5f0c40585a5b7",
                "sha256:9ad7749a16a16bafd6cebafd5e40990b641b4b6b7b661326864677effc44a500",
                "sha256:9b9a49e8b14d3a368011ed1412c8c3e193a7135d5eb4310d77ee643470112b47",
                "sha256:9c75e16e542f4abaae25727b9fc4eeaf69cb07122be8a2a7672d02feb3a1cc9a",
                "sha256:9fffcffc8e56585223878edd7c5d719eb8547281d64af2bac43911f1bb9e7029",
                "sha256:a0cc15b2ed511a1a8784c7c7dc07781e28d84a65934062de52487578732e0514",
                "sha256:a10e3f88b6d2bbb4c47b368f919ec7b648196bf9c60a5cc921d04239d68240c2",
                "sha256:a2981a24765a747163e0daa23648372b72a006e727895b95d032632aa51094bd",
                "sha256:a2e6919481ff43754ae9b17a98c877995d5e1346be114c71cd0dfd8ff7d0cd60",
                "sha256:a6b2e9f4e63644a30726c58c25d80015f9b83325b125615a46e10d4439b9dc99",
                "sha256:a6e7259880ab7e75e845fb4d56c6d18922c68789d25d7cdbb6f433d9e714613a",
                "sha256:aa85b47effb4152e1cf1120607f475a1c11395d072323ff23e8bb59ce6752713",
                "sha256:acbb375bdb2a44f1a643123b8ec57563bb5542673f0399799ab5662ce90bf4a5",
                "sha256:ade00a39990fdfe0acc7d2a900e3e5e6b11a71eb5289954ff0df31ac0afae25b",
                "sha256:b3f916cb812fcd26bb1b006634d9c0eff240090196ca0ebb5d229b344f624e53",
                "sha256:b4828ac689a67fd9c021796bcacd95811bab806939dd6316eb0c2d3de016c584",
                "sha256:c6b841ddd9089429fc0621d07d1c34ff24f7d6a6245c10125b82806f61e36ae8",
                "sha256:c94f95b27720d2db7f1039fdd371f70bc0cac8e204cbfd0626176d7b8a3053d6",
                "sha256:ce1df1b6fffeeeb265d4ea3397e9875ab170ba5a7af6b7997c2fd755934df065",
                "sha256:d5ff445fc9b1eb4623a914e04bea9511e654e9143cde82b039383af4f7dc36f2",
                "sha256:d8fae014fa8b2704322a5baa39c112176d9acb71e22ebdb8e21c1c864ecff654",
                "sha256:dbe03f95ab02dc045691c3b5c7da8d8c2128e60450fb2124ea8b49034c74f158",
                "sha256:e715d5f0bdfc0be0ff33cd0a3f6f51f8bc5ad464fab737e2048a1b46b45bb582",
                "sha256:e9c5ccfa3cf65f92b60c5805ef725f7cd799f2dc16e8601c6e8f12f38a9f48f3",
                "sha256:e9fbc76f6fec66e5e58cc84f20a5de80addd3c64ad87a748f5c5f6b4ef01bc8c",
                "sha256:eb6546a57a3ceeed41961be2f1417b4e7a5b3170cca7bb82f5974d2ba9acaab6",
                "sha256:f0629743417f8709305d1f77d3929493912efdc3fd1cce3a7fcc76b81bc6b82d",
                "sha256:f103868b8902d4ee7f643248bdd7a2de9f9396e4b262f42745b9f624c834d07a",
                "sha256:f460d1f2c3791617e4fb339fa24efbdbebe672b02c861f057358553642047040",
                "sha256:fdbb7ff2dfce2cc0f421f498dcb64176997bd9d9e6cab474e59577e7bff3090d"
            ],
            "index": "pypi",
            "version": "==1.7.0"
        },
        "json5": {
            "hashes": [
                "sha256:34ed7d834b1341a86987ed52f3f76cd8ee184394906b6e22a1e0deb9ab294e8f",
                "sha256:548e41b9be043f9426776f05df8635a00fe06104ea51ed24b67f908856e151ae"
            ],
            "index": "pypi",
            "version": "==0.9.25"
        },
        "lxml": {
            "hashes": [
                "sha256:01220dca0d066d1349bd6a1726856a78f7929f3878f7e2ee83c296c69495309e",
                "sha256:02ced472497b8362c8e902ade23e3300479f4f43e45f4105c85ef43b8db85229",
                "sha256:052d99051e77a4f3e8482c65014cf6372e61b0a6f4fe9edb98503bb5364cfee3",
                "sha256:07da23d7ee08577760f0a71d67a861019103e4812c87e2fab26b039054594cc5",
                "sha256:094cb601ba9f55296774c2d57ad68730daa0b13dc260e1f941b4d13678239e70",
                "sha256:0a7056921edbdd7560746f4221dca89bb7a3fe457d3d74267995253f46343f15",
                "sha256:0c120f43553ec759f8de1fee2f4794452b0946773299d44c36bfe18e83caf002",
                "sha256:0d7b36afa46c97875303a94e8f3ad932bf78bace9e18e603f2085b652422edcd",
                "sha256:0fdf3a3059611f7585a78ee10399a15566356116a4288380921a4b598d807a22",
                "sha256:109fa6fede314cc50eed29e6e56c540075e63d922455346f11e4d7a036d2b8cf",
                "sha256:146173654d79eb1fc97498b4280c1d3e1e5d58c398fa530905c9ea50ea849b22",
                "sha256:1473427aff3d66a3fa2199004c3e601e6c4500ab86696edffdbc84954c72d832",
                "sha256:1483fd3358963cc5c1c9b122c80606a3a79ee0875bcac0204149fa09d6ff2727",
                "sha256:168f2dfcfdedf611eb285efac1516c8454c8c99caf271dccda8943576b67552e",
                "sha256:17e8d968d04a37c50ad9c456a286b525d78c4a1c15dd53aa46c1d8e06bf6fa30",
                "sha256:18feb4b93302091b1541221196a2155aa296c363fd233814fa11e181adebc52f",
                "sha256:1afe0a8c353746e610bd9031a630a95bcfb1a720684c3f2b36c4710a0a96528f",
                "sha256:1d04f064bebdfef9240478f7a779e8c5dc32b8b7b0b2fc6a62e39b928d428e51",
                "sha256:1fdc9fae8dd4c763e8a31e7630afef517eab9f5d5d31a278df087f307bf601f4",
                "sha256:1ffc23010330c2ab67fac02781df60998ca8fe759e8efde6f8b756a20599c5de",
                "sha256:20094fc3f21ea0a8669dc4c61ed7fa8263bd37d97d93b90f28fc613371e7a875",
                "sha256:213261f168c5e1d9b7535a67e68b1f59f92398dd17a56d934550837143f79c42",
                "sha256:218c1b2e17a710e363855594230f44060e2025b05c80d1f0661258142b2add2e",
                "sha256:23e0553b8055600b3bf4a00b255ec5c92e1e4aebf8c2c09334f8368e8bd174d6",
                "sha256:25f1b69d41656b05885aa185f5fdf822cb01a586d1b32739633679699f220391",
                "sha256:2b3778cb38212f52fac9fe913017deea2fdf4eb1a4f8e4cfc6b009a13a6d3fcc",
                "sha256:2bc9fd5ca4729af796f9f59cd8ff160fe06a474da40aca03fcc79655ddee1a8b",
                "sha256:2c226a06ecb8cdef28845ae976da407917542c5e6e75dcac7cc33eb04aaeb237",
                "sha256:2c3406b63232fc7e9b8783ab0b765d7c59e7c59ff96759d8ef9632fca27c7ee4",
                "sha256:2c86bf781b12ba417f64f3422cfc302523ac9cd1d8ae8c0f92a1c66e56ef2e86",
                "sha256:2d9b8d9177afaef80c53c0a9e30fa252ff3036fb1c6494d427c066a4ce6a282f",
                "sha256:2dec2d1130a9cda5b904696cec33b2cfb451304ba9081eeda7f90f724097300a",
                "sha256:2dfab5fa6a28a0b60a20638dc48e6343c02ea9933e3279ccb132f555a62323d8",
                "sha256:2ecdd78ab768f844c7a1d4a03595038c166b609f6395e25af9b0f3f26ae1230f",
                "sha256:315f9542011b2c4e1d280e4a20ddcca1761993dda3afc7a73b01235f8641e903",
                "sha256:36aef61a1678cb778097b4a6eeae96a69875d51d1e8f4d4b491ab3cfb54b5a03",
                "sha256:384aacddf2e5813a36495233b64cb96b1949da72bef933918ba5c84e06af8f0e",
                "sha256:3879cc6ce938ff4eb4900d901ed63555c778731a96365e53fadb36437a131a99",
                "sha256:3c174dc350d3ec52deb77f2faf05c439331d6ed5e702fc247ccb4e6b62d884b7",
                "sha256:3eb44520c4724c2e1a57c0af33a379eee41792595023f367ba3952a2d96c2aab",
                "sha256:406246b96d552e0503e17a1006fd27edac678b3fcc9f1be71a2f94b4ff61528d",
                "sha256:41ce1f1e2c7755abfc7e759dc34d7d05fd221723ff822947132dc934d122fe22",
                "sha256:423b121f7e6fa514ba0c7918e56955a1d4470ed35faa03e3d9f0e3baa4c7e492",
                "sha256:44264ecae91b30e5633013fb66f6ddd05c006d3e0e884f75ce0b4755b3e3847b",
                "sha256:482c2f67761868f0108b1743098640fbb2a28a8e15bf3f47ada9fa59d9fe08c3",
                "sha256:4b0c7a688944891086ba192e21c5229dea54382f4836a209ff8d0a660fac06be",
                "sha256:4c1fefd7e3d00921c44dc9ca80a775af49698bbfd92ea84498e56acffd4c5469",
                "sha256:4e109ca30d1edec1ac60cdbe341905dc3b8f55b16855e03a54aaf59e51ec8c6f",
                "sha256:501d0d7e26b4d261fca8132854d845e4988097611ba2531408ec91cf3fd9d20a",
                "sha256:516f491c834eb320d6c843156440fe7fc0d50b33e44387fcec5b02f0bc118a4c",
                "sha256:51806cfe0279e06ed8500ce19479d757db42a30fd509940b1701be9c86a5ff9a",
                "sha256:562e7494778a69086f0312ec9689f6b6ac1c6b65670ed7d0267e49f57ffa08c4",
                "sha256:56b9861a71575f5795bde89256e7467ece3d339c9b43141dbdd54544566b3b94",
                "sha256:5b8f5db71b28b8c404956ddf79575ea77aa8b1538e8b2ef9ec877945b3f46442",
                "sha256:5c2fb570d7823c2bbaf8b419ba6e5662137f8166e364a8b2b91051a1fb40ab8b",
                "sha256:5c54afdcbb0182d06836cc3d1be921e540be3ebdf8b8a51ee3ef987537455f84",
                "sha256:5d6a6972b93c426ace71e0be9a6f4b2cfae9b1baed2eed2006076a746692288c",
                "sha256:609251a0ca4770e5a8768ff902aa02bf636339c5a93f9349b48eb1f606f7f3e9",
                "sha256:62d172f358f33a26d6b41b28c170c63886742f5b6772a42b59b4f0fa10526cb1",
                "sha256:62f7fdb0d1ed2065451f086519865b4c90aa19aed51081979ecd05a21eb4d1be",
                "sha256:658f2aa69d31e09699705949b5fc4719cbecbd4a97f9656a232e7d6c7be1a367",
                "sha256:65ab5685d56914b9a2a34d67dd5488b83213d680b0c5d10b47f81da5a16b0b0e",
                "sha256:68934b242c51eb02907c5b81d138cb977b2129a0a75a8f8b60b01cb8586c7b21",
                "sha256:68b87753c784d6acb8a25b05cb526c3406913c9d988d51f80adecc2b0775d6aa",
                "sha256:69959bd3167b993e6e710b99051265654133a98f20cec1d9b493b931942e9c16",
                "sha256:6a7095eeec6f89111d03dabfe5883a1fd54da319c94e0fb104ee8f23616b572d",
                "sha256:6b038cc86b285e4f9fea2ba5ee76e89f21ed1ea898e287dc277a25884f3a7dfe",
                "sha256:6ba0d3dcac281aad8a0e5b14c7ed6f9fa89c8612b47939fc94f80b16e2e9bc83",
                "sha256:6e91cf736959057f7aac7adfc83481e03615a8e8dd5758aa1d95ea69e8931dba",
                "sha256:6ee8c39582d2652dcd516d1b879451500f8db3fe3607ce45d7c5957ab2596040",
                "sha256:6f651ebd0b21ec65dfca93aa629610a0dbc13dbc13554f19b0113da2e61a4763",
                "sha256:71a8dd38fbd2f2319136d4ae855a7078c69c9a38ae06e0c17c73fd70fc6caad8",
                "sha256:74068c601baff6ff021c70f0935b0c7bc528baa8ea210c202e03757c68c5a4ff",
                "sha256:7437237c6a66b7ca341e868cda48be24b8701862757426852c9b3186de1da8a2",
                "sha256:747a3d3e98e24597981ca0be0fd922aebd471fa99d0043a3842d00cdcad7ad6a",
                "sha256:74bcb423462233bc5d6066e4e98b0264e7c1bed7541fff2f4e34fe6b21563c8b",
                "sha256:78d9b952e07aed35fe2e1a7ad26e929595412db48535921c5013edc8aa4a35ce",
                "sha256:7b1cd427cb0d5f7393c31b7496419da594fe600e6fdc4b105a54f82405e6626c",
                "sha256:7d3d1ca42870cdb6d0d29939630dbe48fa511c203724820fc0fd507b2fb46577",
                "sha256:7e2f58095acc211eb9d8b5771bf04df9ff37d6b87618d1cbf85f92399c98dae8",
                "sha256:7f41026c1d64043a36fda21d64c5026762d53a77043e73e94b71f0521939cc71",
                "sha256:81b4e48da4c69313192d8c8d4311e5d818b8be1afe68ee20f6385d0e96fc9512",
                "sha256:86a6b24b19eaebc448dc56b87c4865527855145d851f9fc3891673ff97950540",
                "sha256:874a216bf6afaf97c263b56371434e47e2c652d215788396f60477540298218f",
                "sha256:89e043f1d9d341c52bf2af6d02e6adde62e0a46e6755d5eb60dc6e4f0b8aeca2",
                "sha256:8c72e9563347c7395910de6a3100a4840a75a6f60e05af5e58566868d5eb2d6a",
                "sha256:8dc2c0395bea8254d8daebc76dcf8eb3a95ec2a46fa6fae5eaccee366bfe02ce",
                "sha256:8f0de2d390af441fe8b2c12626d103540b5d850d585b18fcada58d972b74a74e",
                "sha256:92e67a0be1639c251d21e35fe74df6bcc40cba445c2cda7c4a967656733249e2",
                "sha256:94d6c3782907b5e40e21cadf94b13b0842ac421192f26b84c45f13f3c9d5dc27",
                "sha256:97acf1e1fd66ab53dacd2c35b319d7e548380c2e9e8c54525c6e76d21b1ae3b1",
                "sha256:9ada35dd21dc6c039259596b358caab6b13f4db4d4a7f8665764d616daf9cc1d",
                "sha256:9c52100e2c2dbb0649b90467935c4b0de5528833c76a35ea1a2691ec9f1ee7a1",
                "sha256:9e41506fec7a7f9405b14aa2d5c8abbb4dbbd09d88f9496958b6d00cb4d45330",
                "sha256:9e4b47ac0f5e749cfc618efdf4726269441014ae1d5583e047b452a32e221920",
                "sha256:9fb81d2824dff4f2e297a276297e9031f46d2682cafc484f49de182aa5e5df99",
                "sha256:a0eabd0a81625049c5df745209dc7fcef6e2aea7793e5f003ba363610aa0a3ff",
                "sha256:a3d819eb6f9b8677f57f9664265d0a10dd6551d227afb4af2b9cd7bdc2ccbf18",
                "sha256:a87de7dd873bf9a792bf1e58b1c3887b9264036629a5bf2d2e6579fe8e73edff",
                "sha256:aa617107a410245b8660028a7483b68e7914304a6d4882b5ff3d2d3eb5948d8c",
                "sha256:aac0bbd3e8dd2d9c45ceb82249e8bdd3ac99131a32b4d35c8af3cc9db1657179",
                "sha256:ab6dd83b970dc97c2d10bc71aa925b84788c7c05de30241b9e96f9b6d9ea3080",
                "sha256:ace2c2326a319a0bb8a8b0e5b570c764962e95818de9f259ce814ee666603f19",
                "sha256:ae5fe5c4b525aa82b8076c1a59d642c17b6e8739ecf852522c6321852178119d",
                "sha256:b11a5d918a6216e521c715b02749240fb07ae5a1fefd4b7bf12f833bc8b4fe70",
                "sha256:b1c8c20847b9f34e98080da785bb2336ea982e7f913eed5809e5a3c872900f32",
                "sha256:b369d3db3c22ed14c75ccd5af429086f166a19627e84a8fdade3f8f31426e52a",
                "sha256:b710bc2b8292966b23a6a0121f7a6c51d45d2347edcc75f016ac123b8054d3f2",
                "sha256:bd96517ef76c8654446fc3db9242d019a1bb5fe8b751ba414765d59f99210b79",
                "sha256:c00f323cc00576df6165cc9d21a4c21285fa6b9989c5c39830c3903dc4303ef3",
                "sha256:c162b216070f280fa7da844531169be0baf9ccb17263cf5a8bf876fcd3117fa5",
                "sha256:c1a69e58a6bb2de65902051d57fde951febad631a20a64572677a1052690482f",
                "sha256:c1f794c02903c2824fccce5b20c339a1a14b114e83b306ff11b597c5f71a1c8d",
                "sha256:c24037349665434f375645fa9d1f5304800cec574d0310f618490c871fd902b3",
                "sha256:c300306673aa0f3ed5ed9372b21867690a17dba38c68c44b287437c362ce486b",
                "sha256:c56a1d43b2f9ee4786e4658c7903f05da35b923fb53c11025712562d5cc02753",
                "sha256:c6379f35350b655fd817cd0d6cbeef7f265f3ae5fedb1caae2eb442bbeae9ab9",
                "sha256:c802e1c2ed9f0c06a65bc4ed0189d000ada8049312cfeab6ca635e39c9608957",
                "sha256:cb83f8a875b3d9b458cada4f880fa498646874ba4011dc974e071a0a84a1b033",
                "sha256:cf120cce539453ae086eacc0130a324e7026113510efa83ab42ef3fcfccac7fb",
                "sha256:dd36439be765e2dde7660212b5275641edbc813e7b24668831a5c8ac91180656",
                "sha256:dd5350b55f9fecddc51385463a4f67a5da829bc741e38cf689f38ec9023f54ab",
                "sha256:df5c7333167b9674aa8ae1d4008fa4bc17a313cc490b2cca27838bbdcc6bb15b",
                "sha256:e63601ad5cd8f860aa99d109889b5ac34de571c7ee902d6812d5d9ddcc77fa7d",
                "sha256:e92ce66cd919d18d14b3856906a61d3f6b6a8500e0794142338da644260595cd",
                "sha256:e99f5507401436fdcc85036a2e7dc2e28d962550afe1cbfc07c40e454256a859",
                "sha256:ea2e2f6f801696ad7de8aec061044d6c8c0dd4037608c7cab38a9a4d316bfb11",
                "sha256:eafa2c8658f4e560b098fe9fc54539f86528651f61849b22111a9b107d18910c",
                "sha256:ecd4ad8453ac17bc7ba3868371bffb46f628161ad0eefbd0a855d2c8c32dd81a",
                "sha256:ee70d08fd60c9565ba8190f41a46a54096afa0eeb8f76bd66f2c25d3b1b83005",
                "sha256:eec1bb8cdbba2925bedc887bc0609a80e599c75b12d87ae42ac23fd199445654",
                "sha256:ef0c1fe22171dd7c7c27147f2e9c3e86f8bdf473fed75f16b0c2e84a5030ce80",
                "sha256:f2901429da1e645ce548bf9171784c0f74f0718c3f6150ce166be39e4dd66c3e",
                "sha256:f422a209d2455c56849442ae42f25dbaaba1c6c3f501d58761c619c7836642ec",
                "sha256:f65e5120863c2b266dbcc927b306c5b78e502c71edf3295dfcb9501ec96e5fc7",
                "sha256:f7d4a670107d75dfe5ad080bed6c341d18c4442f9378c9f58e5851e86eb79965",
                "sha256:f914c03e6a31deb632e2daa881fe198461f4d06e57ac3d0e05bbcab8eae01945",
                "sha256:fb66442c2546446944437df74379e9cf9e9db353e61301d1a0e26482f43f0dd8"
            ],
            "markers": "python_version >= '3.6'",
            "version": "==5.3.0"
        },
        "multidict": {
            "hashes": [
                "sha256:01265f5e40f5a17f8241d52656ed27192be03bfa8764d88e8220141d1e4b3556",
                "sha256:0275e35209c27a3f7951e1ce7aaf93ce0d163b28948444bec61dd7badc6d3f8c",
                "sha256:04bde7a7b3de05732a4eb39c94574db1ec99abb56162d6c520ad26f83267de29",
                "sha256:04da1bb8c8dbadf2a18a452639771951c662c5ad03aefe4884775454be322c9b",
                "sha256:09a892e4a9fb47331da06948690ae38eaa2426de97b4ccbfafbdcbe5c8f37ff8",
                "sha256:0d63c74e3d7ab26de115c49bffc92cc77ed23395303d496eae515d4204a625e7",
                "sha256:107c0cdefe028703fb5dafe640a409cb146d44a6ae201e55b35a4af8e95457dd",
                "sha256:141b43360bfd3bdd75f15ed811850763555a251e38b2405967f8e25fb43f7d40",
                "sha256:14c2976aa9038c2629efa2c148022ed5eb4cb939e15ec7aace7ca932f48f9ba6",
                "sha256:19fe01cea168585ba0f678cad6f58133db2aa14eccaf22f88e4a6dccadfad8b3",
                "sha256:1d147090048129ce3c453f0292e7697d333db95e52616b3793922945804a433c",
                "sha256:1d9ea7a7e779d7a3561aade7d596649fbecfa5c08a7674b11b423783217933f9",
                "sha256:215ed703caf15f578dca76ee6f6b21b7603791ae090fbf1ef9d865571039ade5",
                "sha256:21fd81c4ebdb4f214161be351eb5bcf385426bf023041da2fd9e60681f3cebae",
                "sha256:220dd781e3f7af2c2c1053da9fa96d9cf3072ca58f057f4c5adaaa1cab8fc442",
                "sha256:228b644ae063c10e7f324ab1ab6b548bdf6f8b47f3ec234fef1093bc2735e5f9",
                "sha256:29bfeb0dff5cb5fdab2023a7a9947b3b4af63e9c47cae2a10ad58394b517fddc",
                "sha256:2f4848aa3baa109e6ab81fe2006c77ed4d3cd1e0ac2c1fbddb7b1277c168788c",
                "sha256:2faa5ae9376faba05f630d7e5e6be05be22913782b927b19d12b8145968a85ea",
                "sha256:2ffc42c922dbfddb4a4c3b438eb056828719f07608af27d163191cb3e3aa6cc5",
                "sha256:37b15024f864916b4951adb95d3a80c9431299080341ab9544ed148091b53f50",
                "sha256:3cc2ad10255f903656017363cd59436f2111443a76f996584d1077e43ee51182",
                "sha256:3d25f19500588cbc47dc19081d78131c32637c25804df8414463ec908631e453",
                "sha256:403c0911cd5d5791605808b942c88a8155c2592e05332d2bf78f18697a5fa15e",
                "sha256:411bf8515f3be9813d06004cac41ccf7d1cd46dfe233705933dd163b60e37600",
                "sha256:425bf820055005bfc8aa9a0b99ccb52cc2f4070153e34b701acc98d201693733",
                "sha256:435a0984199d81ca178b9ae2c26ec3d49692d20ee29bc4c11a2a8d4514c67eda",
                "sha256:4a6a4f196f08c58c59e0b8ef8ec441d12aee4125a7d4f4fef000ccb22f8d7241",
                "sha256:4cc0ef8b962ac7a5e62b9e826bd0cd5040e7d401bc45a6835910ed699037a461",
                "sha256:51d035609b86722963404f711db441cf7134f1889107fb171a970c9701f92e1e",
                "sha256:53689bb4e102200a4fafa9de9c7c3c212ab40a7ab2c8e474491914d2305f187e",
                "sha256:55205d03e8a598cfc688c71ca8ea5f66447164efff8869517f175ea632c7cb7b",
                "sha256:5c0631926c4f58e9a5ccce555ad7747d9a9f8b10619621f22f9635f069f6233e",
                "sha256:5cb241881eefd96b46f89b1a056187ea8e9ba14ab88ba632e68d7a2ecb7aadf7",
                "sha256:60d698e8179a42ec85172d12f50b1668254628425a6bd611aba022257cac1386",
                "sha256:612d1156111ae11d14afaf3a0669ebf6c170dbb735e510a7438ffe2369a847fd",
                "sha256:6214c5a5571802c33f80e6c84713b2c79e024995b9c5897f794b43e714daeec9",
                "sha256:6939c95381e003f54cd4c5516740faba40cf5ad3eeff460c3ad1d3e0ea2549bf",
                "sha256:69db76c09796b313331bb7048229e3bee7928eb62bab5e071e9f7fcc4879caee",
                "sha256:6bf7a982604375a8d49b6cc1b781c1747f243d91b81035a9b43a2126c04766f5",
                "sha256:766c8f7511df26d9f11cd3a8be623e59cca73d44643abab3f8c8c07620524e4a",
                "sha256:76c0de87358b192de7ea9649beb392f107dcad9ad27276324c24c91774ca5271",
                "sha256:76f067f5121dcecf0d63a67f29080b26c43c71a98b10c701b0677e4a065fbd54",
                "sha256:7901c05ead4b3fb75113fb1dd33eb1253c6d3ee37ce93305acd9d38e0b5f21a4",
                "sha256:79660376075cfd4b2c80f295528aa6beb2058fd289f4c9252f986751a4cd0496",
                "sha256:79a6d2ba910adb2cbafc95dad936f8b9386e77c84c35bc0add315b856d7c3abb",
                "sha256:7afcdd1fc07befad18ec4523a782cde4e93e0a2bf71239894b8d61ee578c1319",
                "sha256:7be7047bd08accdb7487737631d25735c9a04327911de89ff1b26b81745bd4e3",
                "sha256:7c6390cf87ff6234643428991b7359b5f59cc15155695deb4eda5c777d2b880f",
                "sha256:7df704ca8cf4a073334e0427ae2345323613e4df18cc224f647f251e5e75a527",
                "sha256:85f67aed7bb647f93e7520633d8f51d3cbc6ab96957c71272b286b2f30dc70ed",
                "sha256:896ebdcf62683551312c30e20614305f53125750803b614e9e6ce74a96232604",
                "sha256:92d16a3e275e38293623ebf639c471d3e03bb20b8ebb845237e0d3664914caef",
                "sha256:99f60d34c048c5c2fabc766108c103612344c46e35d4ed9ae0673d33c8fb26e8",
                "sha256:9fe7b0653ba3d9d65cbe7698cca585bf0f8c83dbbcc710db9c90f478e175f2d5",
                "sha256:a3145cb08d8625b2d3fee1b2d596a8766352979c9bffe5d7833e0503d0f0b5e5",
                "sha256:aeaf541ddbad8311a87dd695ed9642401131ea39ad7bc8cf3ef3967fd093b626",
                "sha256:b55358304d7a73d7bdf5de62494aaf70bd33015831ffd98bc498b433dfe5b10c",
                "sha256:b82cc8ace10ab5bd93235dfaab2021c70637005e1ac787031f4d1da63d493c1d",
                "sha256:c0868d64af83169e4d4152ec612637a543f7a336e4a307b119e98042e852ad9c",
                "sha256:c1c1496e73051918fcd4f58ff2e0f2f3066d1c76a0c6aeffd9b45d53243702cc",
                "sha256:c9bf56195c6bbd293340ea82eafd0071cb3d450c703d2c93afb89f93b8386ccc",
                "sha256:cbebcd5bcaf1eaf302617c114aa67569dd3f090dd0ce8ba9e35e9985b41ac35b",
                "sha256:cd6c8fca38178e12c00418de737aef1261576bd1b6e8c6134d3e729a4e858b38",
                "sha256:ceb3b7e6a0135e092de86110c5a74e46bda4bd4fbfeeb3a3bcec79c0f861e450",
                "sha256:cf590b134eb70629e350691ecca88eac3e3b8b3c86992042fb82e3cb1830d5e1",
                "sha256:d3eb1ceec286eba8220c26f3b0096cf189aea7057b6e7b7a2e60ed36b373b77f",
                "sha256:d65f25da8e248202bd47445cec78e0025c0fe7582b23ec69c3b27a640dd7a8e3",
                "sha256:d6f6d4f185481c9669b9447bf9d9cf3b95a0e9df9d169bbc17e363b7d5487755",
                "sha256:d84a5c3a5f7ce6db1f999fb9438f686bc2e09d38143f2d93d8406ed2dd6b9226",
                "sha256:d946b0a9eb8aaa590df1fe082cee553ceab173e6cb5b03239716338629c50c7a",
                "sha256:dce1c6912ab9ff5f179eaf6efe7365c1f425ed690b03341911bf4939ef2f3046",
                "sha256:de170c7b4fe6859beb8926e84f7d7d6c693dfe8e27372ce3b76f01c46e489fcf",
                "sha256:e02021f87a5b6932fa6ce916ca004c4d441509d33bbdbeca70d05dff5e9d2479",
                "sha256:e030047e85cbcedbfc073f71836d62dd5dadfbe7531cae27789ff66bc551bd5e",
                "sha256:e0e79d91e71b9867c73323a3444724d496c037e578a0e1755ae159ba14f4f3d1",
                "sha256:e4428b29611e989719874670fd152b6625500ad6c686d464e99f5aaeeaca175a",
                "sha256:e4972624066095e52b569e02b5ca97dbd7a7ddd4294bf4e7247d52635630dd83",
                "sha256:e7be68734bd8c9a513f2b0cfd508802d6609da068f40dc57d4e3494cefc92929",
                "sha256:e8e94e6912639a02ce173341ff62cc1201232ab86b8a8fcc05572741a5dc7d93",
                "sha256:ea1456df2a27c73ce51120fa2f519f1bea2f4a03a917f4a43c8707cf4cbbae1a",
                "sha256:ebd8d160f91a764652d3e51ce0d2956b38efe37c9231cd82cfc0bed2e40b581c",
                "sha256:eca2e9d0cc5a889850e9bbd68e98314ada174ff6ccd1129500103df7a94a7a44",
                "sha256:edd08e6f2f1a390bf137080507e44ccc086353c8e98c657e666c017718561b89",
                "sha256:f285e862d2f153a70586579c15c44656f888806ed0e5b56b64489afe4a2dbfba",
                "sha256:f2a1dee728b52b33eebff5072817176c172050d44d67befd681609b4746e1c2e",
                "sha256:f7e301075edaf50500f0b341543c41194d8df3ae5caf4702f2095f3ca73dd8da",
                "sha256:fb616be3538599e797a2017cccca78e354c767165e8858ab5116813146041a24",
                "sha256:fce28b3c8a81b6b36dfac9feb1de115bab619b3c13905b419ec71d03a3fc1423",
                "sha256:fe5d7785250541f7f5019ab9cba2c71169dc7d74d0f45253f8313f436458a4ef"
            ],
            "markers": "python_version >= '3.7'",
            "version": "==6.0.5"
        },
        "numpy": {
            "hashes": [
                "sha256:08458fbf403bff5e2b45f08eda195d4b0c9b35682311da5a5a0a0925b11b9bd8",
                "sha256:0fbb536eac80e27a2793ffd787895242b7f18ef792563d742c2d673bfcb75134",
                "sha256:12f5d865d60fb9734e60a60f1d5afa6d962d8d4467c120a1c0cda6eb2964437d",
                "sha256:15eb4eca47d36ec3f78cde0a3a2ee24cf05ca7396ef808dda2c0ddad7c2bde67",
                "sha256:173a00b9995f73b79eb0191129f2455f1e34c203f559dd118636858cc452a1bf",
                "sha256:1b902ce0e0a5bb7704556a217c4f63a7974f8f43e090aff03fcf262e0b135e02",
                "sha256:1f682ea61a88479d9498bf2091fdcd722b090724b08b31d63e022adc063bad59",
                "sha256:1f87fec1f9bc1efd23f4227becff04bd0e979e23ca50cc92ec88b38489db3b55",
                "sha256:24a0e1befbfa14615b49ba9659d3d8818a0f4d8a1c5822af8696706fbda7310c",
                "sha256:2c3a346ae20cfd80b6cfd3e60dc179963ef2ea58da5ec074fd3d9e7a1e7ba97f",
                "sha256:36d3a9405fd7c511804dc56fc32974fa5533bdeb3cd1604d6b8ff1d292b819c4",
                "sha256:3fdabe3e2a52bc4eff8dc7a5044342f8bd9f11ef0934fcd3289a788c0eb10018",
                "sha256:4127d4303b9ac9f94ca0441138acead39928938660ca58329fe156f84b9f3015",
                "sha256:4658c398d65d1b25e1760de3157011a80375da861709abd7cef3bad65d6543f9",
                "sha256:485b87235796410c3519a699cfe1faab097e509e90ebb05dcd098db2ae87e7b3",
                "sha256:529af13c5f4b7a932fb0e1911d3a75da204eff023ee5e0e79c1751564221a5c8",
                "sha256:5a3d94942c331dd4e0e1147f7a8699a4aa47dffc11bf8a1523c12af8b2e91bbe",
                "sha256:5daab361be6ddeb299a918a7c0864fa8618af66019138263247af405018b04e1",
                "sha256:61728fba1e464f789b11deb78a57805c70b2ed02343560456190d0501ba37b0f",
                "sha256:6790654cb13eab303d8402354fabd47472b24635700f631f041bd0b65e37298a",
                "sha256:69ff563d43c69b1baba77af455dd0a839df8d25e8590e79c90fcbe1499ebde42",
                "sha256:6bf4e6f4a2a2e26655717a1983ef6324f2664d7011f6ef7482e8c0b3d51e82ac",
                "sha256:6e4eeb6eb2fced786e32e6d8df9e755ce5be920d17f7ce00bc38fcde8ccdbf9e",
                "sha256:72dc22e9ec8f6eaa206deb1b1355eb2e253899d7347f5e2fae5f0af613741d06",
                "sha256:75b4e316c5902d8163ef9d423b1c3f2f6252226d1aa5cd8a0a03a7d01ffc6268",
                "sha256:7b9853803278db3bdcc6cd5beca37815b133e9e77ff3d4733c247414e78eb8d1",
                "sha256:7d6fddc5fe258d3328cd8e3d7d3e02234c5d70e01ebe377a6ab92adb14039cb4",
                "sha256:81b0893a39bc5b865b8bf89e9ad7807e16717f19868e9d234bdaf9b1f1393868",
                "sha256:8efc84f01c1cd7e34b3fb310183e72fcdf55293ee736d679b6d35b35d80bba26",
                "sha256:8fae4ebbf95a179c1156fab0b142b74e4ba4204c87bde8d3d8b6f9c34c5825ef",
                "sha256:99d0d92a5e3613c33a5f01db206a33f8fdf3d71f2912b0de1739894668b7a93b",
                "sha256:9adbd9bb520c866e1bfd7e10e1880a1f7749f1f6e5017686a5fbb9b72cf69f82",
                "sha256:a1e01dcaab205fbece13c1410253a9eea1b1c9b61d237b6fa59bcc46e8e89343",
                "sha256:a8fc2de81ad835d999113ddf87d1ea2b0f4704cbd947c948d2f5513deafe5a7b",
                "sha256:b83e16a5511d1b1f8a88cbabb1a6f6a499f82c062a4251892d9ad5d609863fb7",
                "sha256:bb2124fdc6e62baae159ebcfa368708867eb56806804d005860b6007388df171",
                "sha256:bfc085b28d62ff4009364e7ca34b80a9a080cbd97c2c0630bb5f7f770dae9414",
                "sha256:cbab9fc9c391700e3e1287666dfd82d8666d10e69a6c4a09ab97574c0b7ee0a7",
                "sha256:e5eeca8067ad04bc8a2a8731183d51d7cbaac66d86085d5f4766ee6bf19c7f87",
                "sha256:e9e81fa9017eaa416c056e5d9e71be93d05e2c3c2ab308d23307a8bc4443c368",
                "sha256:ea2326a4dca88e4a274ba3a4405eb6c6467d3ffbd8c7d38632502eaae3820587",
                "sha256:eacf3291e263d5a67d8c1a581a8ebbcfd6447204ef58828caf69a5e3e8c75990",
                "sha256:ec87f5f8aca726117a1c9b7083e7656a9d0d606eec7299cc067bb83d26f16e0c",
                "sha256:f1659887361a7151f89e79b276ed8dff3d75877df906328f14d8bb40bb4f5101",
                "sha256:f9cf5ea551aec449206954b075db819f52adc1638d46a6738253a712d553c7b4"
            ],
            "markers": "python_version >= '3.9'",
            "version": "==2.0.1"
        },
        "openpyxl": {
            "hashes": [
                "sha256:5282c12b107bffeef825f4617dc029afaf41d0ea60823bbb665ef3079dc79de2",
                "sha256:cf0e3cf56142039133628b5acffe8ef0c12bc902d2aadd3e0fe5878dc08d1050"
            ],
            "index": "pypi",
            "version": "==3.1.5"
        },
        "packaging": {
            "hashes": [
                "sha256:026ed72c8ed3fcce5bf8950572258698927fd1dbda10a5e981cdf0ac37f4f002",
                "sha256:5b8f2217dbdbd2f7f384c41c628544e6d52f2d0f53c6d0c3ea61aa5d1d7ff124"
            ],
            "markers": "python_version >= '3.8'",
            "version": "==24.1"
        },
        "pandas": {
            "hashes": [
                "sha256:001910ad31abc7bf06f49dcc903755d2f7f3a9186c0c040b827e522e9cef0863",
                "sha256:0ca6377b8fca51815f382bd0b697a0814c8bda55115678cbc94c30aacbb6eff2",
                "sha256:0cace394b6ea70c01ca1595f839cf193df35d1575986e484ad35c4aeae7266c1",
                "sha256:1cb51fe389360f3b5a4d57dbd2848a5f033350336ca3b340d1c53a1fad33bcad",
                "sha256:2925720037f06e89af896c70bca73459d7e6a4be96f9de79e2d440bd499fe0db",
                "sha256:3e374f59e440d4ab45ca2fffde54b81ac3834cf5ae2cdfa69c90bc03bde04d76",
                "sha256:40ae1dffb3967a52203105a077415a86044a2bea011b5f321c6aa64b379a3f51",
                "sha256:43498c0bdb43d55cb162cdc8c06fac328ccb5d2eabe3cadeb3529ae6f0517c32",
                "sha256:4abfe0be0d7221be4f12552995e58723c7422c80a659da13ca382697de830c08",
                "sha256:58b84b91b0b9f4bafac2a0ac55002280c094dfc6402402332c0913a59654ab2b",
                "sha256:640cef9aa381b60e296db324337a554aeeb883ead99dc8f6c18e81a93942f5f4",
                "sha256:66b479b0bd07204e37583c191535505410daa8df638fd8e75ae1b383851fe921",
                "sha256:696039430f7a562b74fa45f540aca068ea85fa34c244d0deee539cb6d70aa288",
                "sha256:6d2123dc9ad6a814bcdea0f099885276b31b24f7edf40f6cdbc0912672e22eee",
                "sha256:8635c16bf3d99040fdf3ca3db669a7250ddf49c55dc4aa8fe0ae0fa8d6dcc1f0",
                "sha256:873d13d177501a28b2756375d59816c365e42ed8417b41665f346289adc68d24",
                "sha256:8e5a0b00e1e56a842f922e7fae8ae4077aee4af0acb5ae3622bd4b4c30aedf99",
                "sha256:8e90497254aacacbc4ea6ae5e7a8cd75629d6ad2b30025a4a8b09aa4faf55151",
                "sha256:9057e6aa78a584bc93a13f0a9bf7e753a5e9770a30b4d758b8d5f2a62a9433cd",
                "sha256:90c6fca2acf139569e74e8781709dccb6fe25940488755716d1d354d6bc58bce",
                "sha256:92fd6b027924a7e178ac202cfbe25e53368db90d56872d20ffae94b96c7acc57",
                "sha256:9dfde2a0ddef507a631dc9dc4af6a9489d5e2e740e226ad426a05cabfbd7c8ef",
                "sha256:9e79019aba43cb4fda9e4d983f8e88ca0373adbb697ae9c6c43093218de28b54",
                "sha256:a77e9d1c386196879aa5eb712e77461aaee433e54c68cf253053a73b7e49c33a",
                "sha256:c7adfc142dac335d8c1e0dcbd37eb8617eac386596eb9e1a1b77791cf2498238",
                "sha256:d187d355ecec3629624fccb01d104da7d7f391db0311145817525281e2804d23",
                "sha256:ddf818e4e6c7c6f4f7c8a12709696d193976b591cc7dc50588d3d1a6b5dc8772",
                "sha256:e9b79011ff7a0f4b1d6da6a61aa1aa604fb312d6647de5bad20013682d1429ce",
                "sha256:eee3a87076c0756de40b05c5e9a6069c035ba43e8dd71c379e68cab2c20f16ad"
            ],
            "markers": "python_version >= '3.9'",
            "version": "==2.2.2"
        },
        "parsel": {
            "hashes": [
                "sha256:14e00dc07731c9030db620c195fcae884b5b4848e9f9c523c6119f708ccfa9ac",
                "sha256:c4a777ee6c3ff5e39652b58e351c5cf02c12ff420d05b07a7966aebb68ab1700"
            ],
            "markers": "python_version >= '3.8'",
            "version": "==1.9.1"
        },
        "phonenumbers": {
            "hashes": [
                "sha256:339e521403fe4dd9c664dbbeb2fe434f9ea5c81e54c0fdfadbaeb53b26a76c27",
                "sha256:35b904e4a79226eee027fbb467a9aa6f1ab9ffc3c09c91bf14b885c154936726"
            ],
            "index": "pypi",
            "version": "==8.13.43"
        },
        "phpserialize": {
            "hashes": [
                "sha256:bf672d312d203d09a84c26366fab8f438a3ffb355c407e69974b7ef2d39a0fa7"
            ],
            "index": "pypi",
            "version": "==1.3"
        },
        "platformdirs": {
            "hashes": [
                "sha256:2d7a1657e36a80ea911db832a8a6ece5ee53d8de21edd5cc5879af6530b1bfee",
                "sha256:38b7b51f512eed9e84a22788b4bce1de17c0adb134d6becb09836e37d8654cd3"
            ],
            "markers": "python_version >= '3.8'",
            "version": "==4.2.2"
        },
        "playwright": {
            "hashes": [
<<<<<<< HEAD
                "sha256:0d236cf427784e77de352ba1b7d700693c5fe455b8e5f627f6d84ad5b84b5bf5",
                "sha256:20adc2abf164c5e8969f9066011b152e12c210549edec78cd05bd0e9cf4135b7",
                "sha256:2b8f517886ef1e2151982f6e7be84be3ef7d8135bdcf8ee705b4e4e99566e866",
                "sha256:360607e37c00cdf97c74317f010e106ac4671aeaec6a192431dd71a30941da9d",
                "sha256:5f047cdc6accf4c7084dfc7587a2a5ef790cddc44cbb111e471293c5a91119db",
                "sha256:87dc3b3d17e12c68830c29b7fdf5e93315221bbb4c6090e83e967e154e2c1828",
                "sha256:f06f6659abe0abf263e5f6661d379fbf85c112745dd31d82332ceae914f58df7"
            ],
            "markers": "python_version >= '3.8'",
            "version": "==1.45.1"
=======
                "sha256:23580f6a3f99757bb9779d29be37144cb9328cd9bafa178e6db5b3ab4b7faf4c",
                "sha256:3b418509f45879f1403d070858657a39bd0b333b23d92c37355682b671726df9",
                "sha256:73dcfc24834f4d004bc862ed0d74b4c1406793a8164734238ad035356fddc8ac",
                "sha256:85f44dd32a23d02850f0ff4dafe51580e5199531fff5121a62489d9838707782",
                "sha256:f14a7fd7e24e954eec6ce61d787d499e41937ade811a0818e9a088aabe28ebb6",
                "sha256:f5acfec1dbdc84d02dc696a17a344227e66c91413eab2036428dab405f195b82",
                "sha256:fa60b95c16f6ce954636229a6c9dd885485326bca52d5ba20d02c0bc731a2bbb"
            ],
            "markers": "python_version >= '3.8'",
            "version": "==1.46.0"
>>>>>>> 3c90d5ae
        },
        "priority": {
            "hashes": [
                "sha256:6bc1961a6d7fcacbfc337769f1a382c8e746566aaa365e78047abe9f66b2ffbe",
                "sha256:be4fcb94b5e37cdeb40af5533afe6dd603bd665fe9c8b3052610fc1001d5d1eb"
            ],
            "version": "==1.3.0"
        },
        "protego": {
            "hashes": [
                "sha256:2fbe8e9b7a7dbc5016a932b14c98d236aad4c29290bbe457b8d2779666ef7a41",
                "sha256:e94430d0d25cbbf239bc849d86c5e544fbde531fcccfa059953c7da344a1712c"
            ],
            "markers": "python_version >= '3.8'",
            "version": "==0.3.1"
        },
        "pyarrow": {
            "hashes": [
                "sha256:0071ce35788c6f9077ff9ecba4858108eebe2ea5a3f7cf2cf55ebc1dbc6ee24a",
                "sha256:02dae06ce212d8b3244dd3e7d12d9c4d3046945a5933d28026598e9dbbda1fca",
                "sha256:0b72e87fe3e1db343995562f7fff8aee354b55ee83d13afba65400c178ab2597",
                "sha256:0cdb0e627c86c373205a2f94a510ac4376fdc523f8bb36beab2e7f204416163c",
                "sha256:13d7a460b412f31e4c0efa1148e1d29bdf18ad1411eb6757d38f8fbdcc8645fb",
                "sha256:1c8856e2ef09eb87ecf937104aacfa0708f22dfeb039c363ec99735190ffb977",
                "sha256:2e19f569567efcbbd42084e87f948778eb371d308e137a0f97afe19bb860ccb3",
                "sha256:32503827abbc5aadedfa235f5ece8c4f8f8b0a3cf01066bc8d29de7539532687",
                "sha256:392bc9feabc647338e6c89267635e111d71edad5fcffba204425a7c8d13610d7",
                "sha256:42bf93249a083aca230ba7e2786c5f673507fa97bbd9725a1e2754715151a204",
                "sha256:4beca9521ed2c0921c1023e68d097d0299b62c362639ea315572a58f3f50fd28",
                "sha256:5984f416552eea15fd9cee03da53542bf4cddaef5afecefb9aa8d1010c335087",
                "sha256:6b244dc8e08a23b3e352899a006a26ae7b4d0da7bb636872fa8f5884e70acf15",
                "sha256:757074882f844411fcca735e39aae74248a1531367a7c80799b4266390ae51cc",
                "sha256:75c06d4624c0ad6674364bb46ef38c3132768139ddec1c56582dbac54f2663e2",
                "sha256:7c7916bff914ac5d4a8fe25b7a25e432ff921e72f6f2b7547d1e325c1ad9d155",
                "sha256:9b564a51fbccfab5a04a80453e5ac6c9954a9c5ef2890d1bcf63741909c3f8df",
                "sha256:9b8a823cea605221e61f34859dcc03207e52e409ccf6354634143e23af7c8d22",
                "sha256:9ba11c4f16976e89146781a83833df7f82077cdab7dc6232c897789343f7891a",
                "sha256:a155acc7f154b9ffcc85497509bcd0d43efb80d6f733b0dc3bb14e281f131c8b",
                "sha256:a27532c38f3de9eb3e90ecab63dfda948a8ca859a66e3a47f5f42d1e403c4d03",
                "sha256:a48ddf5c3c6a6c505904545c25a4ae13646ae1f8ba703c4df4a1bfe4f4006bda",
                "sha256:a5c8b238d47e48812ee577ee20c9a2779e6a5904f1708ae240f53ecbee7c9f07",
                "sha256:af5ff82a04b2171415f1410cff7ebb79861afc5dae50be73ce06d6e870615204",
                "sha256:b0c6ac301093b42d34410b187bba560b17c0330f64907bfa4f7f7f2444b0cf9b",
                "sha256:d7d192305d9d8bc9082d10f361fc70a73590a4c65cf31c3e6926cd72b76bc35c",
                "sha256:da1e060b3876faa11cee287839f9cc7cdc00649f475714b8680a05fd9071d545",
                "sha256:db023dc4c6cae1015de9e198d41250688383c3f9af8f565370ab2b4cb5f62655",
                "sha256:dc5c31c37409dfbc5d014047817cb4ccd8c1ea25d19576acf1a001fe07f5b420",
                "sha256:dec8d129254d0188a49f8a1fc99e0560dc1b85f60af729f47de4046015f9b0a5",
                "sha256:e3343cb1e88bc2ea605986d4b94948716edc7a8d14afd4e2c097232f729758b4",
                "sha256:edca18eaca89cd6382dfbcff3dd2d87633433043650c07375d095cd3517561d8",
                "sha256:f1e70de6cb5790a50b01d2b686d54aaf73da01266850b05e3af2a1bc89e16053",
                "sha256:f553ca691b9e94b202ff741bdd40f6ccb70cdd5fbf65c187af132f1317de6145",
                "sha256:f7ae2de664e0b158d1607699a16a488de3d008ba99b3a7aa5de1cbc13574d047",
                "sha256:fa3c246cc58cb5a4a5cb407a18f193354ea47dd0648194e6265bd24177982fe8"
            ],
            "index": "pypi",
            "version": "==17.0.0"
        },
        "pyasn1": {
            "hashes": [
                "sha256:3a35ab2c4b5ef98e17dfdec8ab074046fbda76e281c5a706ccd82328cfc8f64c",
                "sha256:cca4bb0f2df5504f02f6f8a775b6e416ff9b0b3b16f7ee80b5a3153d9b804473"
            ],
            "markers": "python_version >= '3.8'",
            "version": "==0.6.0"
        },
        "pyasn1-modules": {
            "hashes": [
                "sha256:831dbcea1b177b28c9baddf4c6d1013c24c3accd14a1873fffaa6a2e905f17b6",
                "sha256:be04f15b66c206eed667e0bb5ab27e2b1855ea54a842e5037738099e8ca4ae0b"
            ],
            "markers": "python_version >= '3.8'",
            "version": "==0.4.0"
        },
        "pycountry": {
            "hashes": [
                "sha256:b61b3faccea67f87d10c1f2b0fc0be714409e8fcdcc1315613174f6466c10221",
                "sha256:f1a4fb391cd7214f8eefd39556d740adcc233c778a27f8942c8dca351d6ce06f"
            ],
            "index": "pypi",
            "version": "==24.6.1"
        },
        "pycparser": {
            "hashes": [
                "sha256:491c8be9c040f5390f5bf44a5b07752bd07f56edf992381b05c701439eec10f6",
                "sha256:c3702b6d3dd8c7abc1afa565d7e63d53a1d0bd86cdc24edd75470f4de499cfcc"
            ],
            "markers": "python_version >= '3.8'",
            "version": "==2.22"
        },
        "pydispatcher": {
            "hashes": [
                "sha256:96543bea04115ffde08f851e1d45cacbfd1ee866ac42127d9b476dc5aefa7de0",
                "sha256:b777c6ad080dc1bad74a4c29d6a46914fa6701ac70f94b0d66fbcfde62f5be31"
            ],
            "markers": "platform_python_implementation == 'CPython'",
            "version": "==2.0.7"
        },
        "pyee": {
            "hashes": [
                "sha256:5d346a7d0f861a4b2e6c47960295bd895f816725b27d656181947346be98d7c1",
                "sha256:b53af98f6990c810edd9b56b87791021a8f54fd13db4edd1142438d44ba2263f"
            ],
            "markers": "python_version >= '3.8'",
            "version": "==11.1.0"
        },
        "pygeohash": {
            "hashes": [
                "sha256:750e51643e743eabd065a84fc8c1912c5843b648143137919e4a9776366d921e"
            ],
            "index": "pypi",
            "version": "==1.2.0"
        },
        "pygithub": {
            "hashes": [
                "sha256:0148d7347a1cdeed99af905077010aef81a4dad988b0ba51d4108bf66b443f7e",
                "sha256:65b499728be3ce7b0cd2cd760da3b32f0f4d7bc55e5e0677617f90f6564e793e"
            ],
            "index": "pypi",
            "version": "==2.3.0"
        },
        "pyjwt": {
            "extras": [
                "crypto"
            ],
            "hashes": [
                "sha256:3b02fb0f44517787776cf48f2ae25d8e14f300e6d7545a4315cee571a415e850",
                "sha256:7e1e5b56cc735432a7369cbfa0efe50fa113ebecdc04ae6922deba8b84582d0c"
            ],
            "markers": "python_version >= '3.8'",
            "version": "==2.9.0"
        },
        "pynacl": {
            "hashes": [
                "sha256:06b8f6fa7f5de8d5d2f7573fe8c863c051225a27b61e6860fd047b1775807858",
                "sha256:0c84947a22519e013607c9be43706dd42513f9e6ae5d39d3613ca1e142fba44d",
                "sha256:20f42270d27e1b6a29f54032090b972d97f0a1b0948cc52392041ef7831fee93",
                "sha256:401002a4aaa07c9414132aaed7f6836ff98f59277a234704ff66878c2ee4a0d1",
                "sha256:52cb72a79269189d4e0dc537556f4740f7f0a9ec41c1322598799b0bdad4ef92",
                "sha256:61f642bf2378713e2c2e1de73444a3778e5f0a38be6fee0fe532fe30060282ff",
                "sha256:8ac7448f09ab85811607bdd21ec2464495ac8b7c66d146bf545b0f08fb9220ba",
                "sha256:a36d4a9dda1f19ce6e03c9a784a2921a4b726b02e1c736600ca9c22029474394",
                "sha256:a422368fc821589c228f4c49438a368831cb5bbc0eab5ebe1d7fac9dded6567b",
                "sha256:e46dae94e34b085175f8abb3b0aaa7da40767865ac82c928eeb9e57e1ea8a543"
            ],
            "markers": "python_version >= '3.6'",
            "version": "==1.5.0"
        },
        "pyogrio": {
            "hashes": [
                "sha256:019731a856a9abfe909e86f50eb13f8362f6742337caf757c54b7c8acfe75b89",
                "sha256:083351b258b3e08b6c6085dac560bd321b68de5cb4a66229095da68d5f3d696b",
                "sha256:13642608a1cd67797ae8b5d792b0518d8ef3eb76506c8232ab5eaa1ea1159dff",
                "sha256:17420febc17651876d5140b54b24749aa751d482b5f9ef6267b8053e6e962876",
                "sha256:1a495ca4fb77c69595747dd688f8f17bb7d2ea9cd86603aa71c7fc98cc8b4174",
                "sha256:2829615cf58b1b24a9f96fea42abedaa1a800dd351c67374cc2f6341138608f3",
                "sha256:2e98913fa183f7597c609e774820a149e9329fd2a0f8d33978252fbd00ae87e6",
                "sha256:2f2ec57ab74785db9c2bf47c0a6731e5175595a13f8253f06fa84136adb310a9",
                "sha256:30cbeeaedb9bced7012487e7438919aa0c7dfba18ac3d4315182b46eb3139b9d",
                "sha256:3a2fcaa269031dbbc8ebd91243c6452c5d267d6df939c008ab7533413c9cf92d",
                "sha256:3f964002d445521ad5b8e732a6b5ef0e2d2be7fe566768e5075c1d71398da64a",
                "sha256:4a289584da6df7ca318947301fe0ba9177e7f863f63110e087c80ac5f3658de8",
                "sha256:4da0b9deb380bd9a200fee13182c4f95b02b4c554c923e2e0032f32aaf1439ed",
                "sha256:4e0f90a6c3771ee1f1fea857778b4b6a1b64000d851b819f435f9091b3c38c60",
                "sha256:6a6fa2e8cf95b3d4a7c0fac48bce6e5037579e28d3eb33b53349d6e11f15e5a8",
                "sha256:6dc94a67163218581c7df275223488ac9b31dc582ccd756da607c3338908566c",
                "sha256:796e4f6a4e769b2eb6fea9a10546ea4bdee16182d1e29802b4d6349363c3c1d7",
                "sha256:7fcafed24371fe6e23bcf5abebbb29269f8d79915f1dd818ac85453657ea714a",
                "sha256:9440466c0211ac81f3417f274da5903f15546b486f76b2f290e74a56aaf0e737",
                "sha256:959022f3ad04053f8072dc9a2ad110c46edd9e4f92352061ba835fc91df3ca96",
                "sha256:d668cb10f2bf6ccd7c402f91e8b06290722dd09dbe265ae95b2c13db29ebeba0",
                "sha256:e38c3c6d37cf2cc969407e4d051dcb507cfd948eb26c7b0840c4f7d7d4a71bd4",
                "sha256:f47c9b6818cc0f420015b672d5dcc488530a5ee63e5ba35a184957b21ea3922a",
                "sha256:f5d80eb846be4fc4e642cbedc1ed0c143e8d241653382ecc76a7620bbd2a5c3a",
                "sha256:f8bf193269ea9d347ac3ddada960a59f1ab2e4a5c009be95dc70e6505346b2fc",
                "sha256:fb04bd80964428491951766452f0071b0bc37c7d38c45ef02502dbd83e5d74a0"
            ],
            "markers": "python_version >= '3.8'",
            "version": "==0.9.0"
        },
        "pyopenssl": {
            "hashes": [
                "sha256:4247f0dbe3748d560dcbb2ff3ea01af0f9a1a001ef5f7c4c647956ed8cbf0e95",
                "sha256:967d5719b12b243588573f39b0c677637145c7a1ffedcd495a487e58177fbb8d"
            ],
            "markers": "python_version >= '3.7'",
            "version": "==24.2.1"
        },
        "pyproj": {
            "hashes": [
                "sha256:18faa54a3ca475bfe6255156f2f2874e9a1c8917b0004eee9f664b86ccc513d3",
                "sha256:1e9fbaf920f0f9b4ee62aab832be3ae3968f33f24e2e3f7fbb8c6728ef1d9746",
                "sha256:2d6ff73cc6dbbce3766b6c0bce70ce070193105d8de17aa2470009463682a8eb",
                "sha256:36b64c2cb6ea1cc091f329c5bd34f9c01bb5da8c8e4492c709bda6a09f96808f",
                "sha256:38a3361941eb72b82bd9a18f60c78b0df8408416f9340521df442cebfc4306e2",
                "sha256:447db19c7efad70ff161e5e46a54ab9cc2399acebb656b6ccf63e4bc4a04b97a",
                "sha256:44aa7c704c2b7d8fb3d483bbf75af6cb2350d30a63b144279a09b75fead501bf",
                "sha256:4ba1f9b03d04d8cab24d6375609070580a26ce76eaed54631f03bab00a9c737b",
                "sha256:4bc0472302919e59114aa140fd7213c2370d848a7249d09704f10f5b062031fe",
                "sha256:50100b2726a3ca946906cbaa789dd0749f213abf0cbb877e6de72ca7aa50e1ae",
                "sha256:5279586013b8d6582e22b6f9e30c49796966770389a9d5b85e25a4223286cd3f",
                "sha256:6420ea8e7d2a88cb148b124429fba8cd2e0fae700a2d96eab7083c0928a85110",
                "sha256:65ad699e0c830e2b8565afe42bd58cc972b47d829b2e0e48ad9638386d994915",
                "sha256:6d227a865356f225591b6732430b1d1781e946893789a609bb34f59d09b8b0f8",
                "sha256:7a27151ddad8e1439ba70c9b4b2b617b290c39395fa9ddb7411ebb0eb86d6fb0",
                "sha256:80fafd1f3eb421694857f254a9bdbacd1eb22fc6c24ca74b136679f376f97d35",
                "sha256:83039e5ae04e5afc974f7d25ee0870a80a6bd6b7957c3aca5613ccbe0d3e72bf",
                "sha256:8b8acc31fb8702c54625f4d5a2a6543557bec3c28a0ef638778b7ab1d1772132",
                "sha256:9274880263256f6292ff644ca92c46d96aa7e57a75c6df3f11d636ce845a1877",
                "sha256:ab7aa4d9ff3c3acf60d4b285ccec134167a948df02347585fdd934ebad8811b4",
                "sha256:c41e80ddee130450dcb8829af7118f1ab69eaf8169c4bf0ee8d52b72f098dc2f",
                "sha256:db3aedd458e7f7f21d8176f0a1d924f1ae06d725228302b872885a1c34f3119e",
                "sha256:e7e13c40183884ec7f94eb8e0f622f08f1d5716150b8d7a134de48c6110fee85",
                "sha256:ebfbdbd0936e178091309f6cd4fcb4decd9eab12aa513cdd9add89efa3ec2882",
                "sha256:fd43bd9a9b9239805f406fd82ba6b106bf4838d9ef37c167d3ed70383943ade1",
                "sha256:fd93c1a0c6c4aedc77c0fe275a9f2aba4d59b8acf88cebfc19fe3c430cfabf4f",
                "sha256:fffb059ba3bced6f6725961ba758649261d85ed6ce670d3e3b0a26e81cf1aa8d"
            ],
            "index": "pypi",
            "version": "==3.6.1"
        },
        "python-dateutil": {
            "hashes": [
                "sha256:37dd54208da7e1cd875388217d5e00ebd4179249f90fb72437e91a35459a0ad3",
                "sha256:a8b2bc7bffae282281c8140a97d3aa9c14da0b136dfe83f850eea9a5f7470427"
            ],
            "markers": "python_version >= '2.7' and python_version not in '3.0, 3.1, 3.2, 3.3'",
            "version": "==2.9.0.post0"
        },
        "python-json-logger": {
            "hashes": [
                "sha256:23e7ec02d34237c5aa1e29a070193a4ea87583bb4e7f8fd06d3de8264c4b2e1c",
                "sha256:f380b826a991ebbe3de4d897aeec42760035ac760345e57b812938dc8b35e2bd"
            ],
            "index": "pypi",
            "version": "==2.0.7"
        },
        "pytz": {
            "hashes": [
                "sha256:2a29735ea9c18baf14b448846bde5a48030ed267578472d8955cd0e7443a9812",
                "sha256:328171f4e3623139da4983451950b28e95ac706e13f3f2630a879749e7a8b319"
            ],
            "version": "==2024.1"
        },
        "queuelib": {
            "hashes": [
                "sha256:2855162096cf0230510890b354379ea1c0ff19d105d3147d349d2433bb222b08",
                "sha256:b07aaa2410caac3a0021ee4f4026acdac992b0fb9a2cbeb34a918617df3c12a7"
            ],
            "markers": "python_version >= '3.8'",
            "version": "==1.7.0"
        },
        "requests": {
            "hashes": [
                "sha256:55365417734eb18255590a9ff9eb97e9e1da868d4ccd6402399eaf68af20a760",
                "sha256:70761cfe03c773ceb22aa2f671b4757976145175cdfca038c02654d061d6dcc6"
            ],
            "index": "pypi",
            "version": "==2.32.3"
        },
        "requests-cache": {
            "hashes": [
                "sha256:1285151cddf5331067baa82598afe2d47c7495a1334bfe7a7d329b43e9fd3603",
                "sha256:68abc986fdc5b8d0911318fbb5f7c80eebcd4d01bfacc6685ecf8876052511d1"
            ],
            "index": "pypi",
            "version": "==1.2.1"
        },
        "requests-file": {
            "hashes": [
                "sha256:0f549a3f3b0699415ac04d167e9cb39bccfb730cb832b4d20be3d9867356e658",
                "sha256:cf270de5a4c5874e84599fc5778303d496c10ae5e870bfa378818f35d21bda5c"
            ],
            "version": "==2.1.0"
        },
        "reverse-geocoder": {
            "hashes": [
                "sha256:2a2e781b5f69376d922b78fe8978f1350c84fce0ddb07e02c834ecf98b57c75c"
            ],
            "index": "pypi",
            "version": "==1.5.1"
        },
        "runstats": {
            "hashes": [
                "sha256:09cf60f075b6e03d39fbcdfd14835d9fca985e78315334e589af4840e45e04f5",
                "sha256:0f9a5e6cc9938bbac3474b17727ffc29fbf5895f33e55ce8843341e0821e77c2",
                "sha256:200297eed4d7f0192eb324d3c634672c9268e2e603f06b372968a849a30c2dfd",
                "sha256:2b20f6aa911b812948ac3b886c0d78ea4c7acac5d615bffcf863d11711f91c52",
                "sha256:2ec49f15b276cce89ffddedebe95741136b0e309ed68108c1bf33f7295973143",
                "sha256:328e1ea2be82a264e09091bd6f4513a47bed131b3ab0f654f8153d853f2978c3",
                "sha256:3ca82450e7aaef6f0f0a6332e17bc8723f3beae8b430ce32df1fd7ea624b81a5",
                "sha256:51c903801765b97b657ccbbba5941a5ad10491ee4e1c071cce4025f20af4b0e8",
                "sha256:52985af2b92bb080f886e911f7bc593970aa10fd8febadcfae2e14f8b0ff9b36",
                "sha256:571dc4a6abc733da2b36e72b19b0b1743adab142882966e062ee7b5487a29d9a",
                "sha256:5da7acb950243c3215c4569773d4dc30da746d49c73f14916d83b3bcfc75d7ad",
                "sha256:5fb4f07a3bd665335c9e4f00389585fe98203b3ff32a0e743a1ce728c22855de",
                "sha256:7212a39a457c9858acdaf895f2e3a4f4cb5085c2f5d018498c8904ec83fcfcfb",
                "sha256:748d43cc2712b319e4244c9af275f4d78513e388ff23d14eb36ae30c1e15f2ec",
                "sha256:79efa663eb47eb480d75f12889590646f7f823169dda386c986be03310cfcc34",
                "sha256:7be16c6b781e27f0f931a2a3bc970b00c86790342b804a6a38041a88ef71ba63",
                "sha256:8c412ade7596f1afd6be5b5d634a55c4affd3c4305d05fcfa6a0accdf60edc16",
                "sha256:8d47a09a5274f89e709853584527ef5eefbb7f10668c802eb17d82742533a7dc",
                "sha256:9741af3341f087686db4758e2266f26da36ad44bb49039dee43edc97930ac32e",
                "sha256:9d645bebdf788ea82c2c921462cce8b5d4bda72192bde511b81816082aca9c25",
                "sha256:aa71c332ab533e482f62bc7308e0474a87582986c0aecb1015f3a922b5c8283e",
                "sha256:bb60dbf78a6270e89aad50708075ca57c3d0e07d2d91ae6b07f53fa9a4e91d13",
                "sha256:c133803edbb5d6f23cfb4ca05cea2e74d9ea35b1451a6b3de22987649fd0cf27",
                "sha256:c51efa5f1427445b0fdf404b133b407d7ebda2143c090ed60968b975903068c7",
                "sha256:c8b2dee3c02c32efab95b0b615a1ba24400e56db4d71591f8367120066d62ffa",
                "sha256:dc631f2f1640de2abbd6db48210e4804acc46e00104c6239435d240e67f94c2f",
                "sha256:deb75dd5966f6c0a944b4a4f65fbb8f6d67e1c479f6a6c666cdb7cfdec03a731",
                "sha256:e52da241b932d56e9f9f947d6e0ab3d71fefc31fe27b610c220e82fc44b4383f",
                "sha256:ed6e1f1839ed73bfc35ae8fae2d0e6deb826dcbc993f30a620dbb83eb2f07556"
            ],
            "markers": "python_version >= '3.6'",
            "version": "==2.0.0"
        },
        "s3transfer": {
            "hashes": [
                "sha256:0711534e9356d3cc692fdde846b4a1e4b0cb6519971860796e6bc4c7aea00ef6",
                "sha256:eca1c20de70a39daee580aef4986996620f365c4e0fda6a86100231d62f1bf69"
            ],
            "markers": "python_version >= '3.8'",
            "version": "==0.10.2"
        },
        "scipy": {
            "hashes": [
                "sha256:076c27284c768b84a45dcf2e914d4000aac537da74236a0d45d82c6fa4b7b3c0",
                "sha256:07e179dc0205a50721022344fb85074f772eadbda1e1b3eecdc483f8033709b7",
                "sha256:176c6f0d0470a32f1b2efaf40c3d37a24876cebf447498a4cefb947a79c21e9d",
                "sha256:42470ea0195336df319741e230626b6225a740fd9dce9642ca13e98f667047c0",
                "sha256:4c4161597c75043f7154238ef419c29a64ac4a7c889d588ea77690ac4d0d9b20",
                "sha256:5b083c8940028bb7e0b4172acafda6df762da1927b9091f9611b0bcd8676f2bc",
                "sha256:64b2ff514a98cf2bb734a9f90d32dc89dc6ad4a4a36a312cd0d6327170339eb0",
                "sha256:65df4da3c12a2bb9ad52b86b4dcf46813e869afb006e58be0f516bc370165159",
                "sha256:687af0a35462402dd851726295c1a5ae5f987bd6e9026f52e9505994e2f84ef6",
                "sha256:6a9c9a9b226d9a21e0a208bdb024c3982932e43811b62d202aaf1bb59af264b1",
                "sha256:6d056a8709ccda6cf36cdd2eac597d13bc03dba38360f418560a93050c76a16e",
                "sha256:7d3da42fbbbb860211a811782504f38ae7aaec9de8764a9bef6b262de7a2b50f",
                "sha256:7e911933d54ead4d557c02402710c2396529540b81dd554fc1ba270eb7308484",
                "sha256:94c164a9e2498e68308e6e148646e486d979f7fcdb8b4cf34b5441894bdb9caf",
                "sha256:9e3154691b9f7ed73778d746da2df67a19d046a6c8087c8b385bc4cdb2cfca74",
                "sha256:9eee2989868e274aae26125345584254d97c56194c072ed96cb433f32f692ed8",
                "sha256:a01cc03bcdc777c9da3cfdcc74b5a75caffb48a6c39c8450a9a05f82c4250a14",
                "sha256:a7d46c3e0aea5c064e734c3eac5cf9eb1f8c4ceee756262f2c7327c4c2691c86",
                "sha256:ad36af9626d27a4326c8e884917b7ec321d8a1841cd6dacc67d2a9e90c2f0359",
                "sha256:b5923f48cb840380f9854339176ef21763118a7300a88203ccd0bdd26e58527b",
                "sha256:bbc0471b5f22c11c389075d091d3885693fd3f5e9a54ce051b46308bc787e5d4",
                "sha256:bff2438ea1330e06e53c424893ec0072640dac00f29c6a43a575cbae4c99b2b9",
                "sha256:c40003d880f39c11c1edbae8144e3813904b10514cd3d3d00c277ae996488cdb",
                "sha256:d91db2c41dd6c20646af280355d41dfa1ec7eead235642178bd57635a3f82209",
                "sha256:f0a50da861a7ec4573b7c716b2ebdcdf142b66b756a0d392c236ae568b3a93fb"
            ],
            "markers": "python_version >= '3.10'",
            "version": "==1.14.0"
        },
        "scrapy": {
            "hashes": [
                "sha256:4be353d6abbb942a9f7e7614ca8b5f3d9037381176ac8d8859c8cac676e74fa0",
                "sha256:dfbd565384fc3fffeba121f5a3a2d0899ac1f756d41432ca0879933fbfb3401d"
            ],
            "index": "pypi",
            "version": "==2.11.2"
        },
        "scrapy-playwright": {
            "hashes": [
                "sha256:5372d57254b65b03d6d71a836c32439938c21765ef24db68046050c6aaaea812",
                "sha256:e9a32bb86111b44a3b694ccc5230be6a8f377f1b21585494bc9d3402bcc5252d"
            ],
            "index": "pypi",
            "version": "==0.0.40"
        },
        "scrapy-zyte-api": {
            "hashes": [
                "sha256:76e1cf31e5cca40ec273ea237bdbaf30c60425288397115c0bf4d3ec26b52608",
                "sha256:af5dcd1b734f94fb4248f1dbc4168e1f4db82d159890d2cd044ecfa96a27f259"
            ],
            "index": "pypi",
            "version": "==0.22.0"
        },
        "service-identity": {
            "hashes": [
                "sha256:6829c9d62fb832c2e1c435629b0a8c476e1929881f28bee4d20bc24161009221",
                "sha256:a28caf8130c8a5c1c7a6f5293faaf239bbfb7751e4862436920ee6f2616f568a"
            ],
            "markers": "python_version >= '3.8'",
            "version": "==24.1.0"
        },
        "setuptools": {
            "hashes": [
                "sha256:5a03e1860cf56bb6ef48ce186b0e557fdba433237481a9a625176c2831be15d1",
                "sha256:8d243eff56d095e5817f796ede6ae32941278f542e0f941867cc05ae52b162ec"
            ],
            "markers": "python_version >= '3.8'",
            "version": "==72.1.0"
        },
        "shapely": {
            "hashes": [
                "sha256:03bd7b5fa5deb44795cc0a503999d10ae9d8a22df54ae8d4a4cd2e8a93466195",
                "sha256:06efe39beafde3a18a21dde169d32f315c57da962826a6d7d22630025200c5e6",
                "sha256:0f8e71bb9a46814019f6644c4e2560a09d44b80100e46e371578f35eaaa9da1c",
                "sha256:1b65365cfbf657604e50d15161ffcc68de5cdb22a601bbf7823540ab4918a98d",
                "sha256:1e5cb5ee72f1bc7ace737c9ecd30dc174a5295fae412972d3879bac2e82c8fae",
                "sha256:21f64e647a025b61b19585d2247137b3a38a35314ea68c66aaf507a1c03ef6fe",
                "sha256:2e119444bc27ca33e786772b81760f2028d930ac55dafe9bc50ef538b794a8e1",
                "sha256:2ff9521991ed9e201c2e923da014e766c1aa04771bc93e6fe97c27dcf0d40ace",
                "sha256:30e8737983c9d954cd17feb49eb169f02f1da49e24e5171122cf2c2b62d65c95",
                "sha256:35110e80070d664781ec7955c7de557456b25727a0257b354830abb759bf8311",
                "sha256:3ac7dc1350700c139c956b03d9c3df49a5b34aaf91d024d1510a09717ea39199",
                "sha256:401cb794c5067598f50518e5a997e270cd7642c4992645479b915c503866abed",
                "sha256:4461509afdb15051e73ab178fae79974387f39c47ab635a7330d7fee02c68a3f",
                "sha256:45211276900c4790d6bfc6105cbf1030742da67594ea4161a9ce6812a6721e68",
                "sha256:49b299b91557b04acb75e9732645428470825061f871a2edc36b9417d66c1fc5",
                "sha256:4c83a36f12ec8dee2066946d98d4d841ab6512a6ed7eb742e026a64854019b5f",
                "sha256:5bbfb048a74cf273db9091ff3155d373020852805a37dfc846ab71dde4be93ec",
                "sha256:6c6b78c0007a34ce7144f98b7418800e0a6a5d9a762f2244b00ea560525290c9",
                "sha256:7545a39c55cad1562be302d74c74586f79e07b592df8ada56b79a209731c0219",
                "sha256:798090b426142df2c5258779c1d8d5734ec6942f778dab6c6c30cfe7f3bf64ff",
                "sha256:7e8cf5c252fac1ea51b3162be2ec3faddedc82c256a1160fc0e8ddbec81b06d2",
                "sha256:7fed9dbfbcfec2682d9a047b9699db8dcc890dfca857ecba872c42185fc9e64e",
                "sha256:8203a8b2d44dcb366becbc8c3d553670320e4acf0616c39e218c9561dd738d92",
                "sha256:89d34787c44f77a7d37d55ae821f3a784fa33592b9d217a45053a93ade899375",
                "sha256:89e640c2cd37378480caf2eeda9a51be64201f01f786d127e78eaeff091ec897",
                "sha256:8af6f7260f809c0862741ad08b1b89cb60c130ae30efab62320bbf4ee9cc71fa",
                "sha256:93be600cbe2fbaa86c8eb70656369f2f7104cd231f0d6585c7d0aa555d6878b8",
                "sha256:9a4492a2b2ccbeaebf181e7310d2dfff4fdd505aef59d6cb0f217607cb042fb3",
                "sha256:b5870633f8e684bf6d1ae4df527ddcb6f3895f7b12bced5c13266ac04f47d231",
                "sha256:b714a840402cde66fd7b663bb08cacb7211fa4412ea2a209688f671e0d0631fd",
                "sha256:bff2366bc786bfa6cb353d6b47d0443c570c32776612e527ee47b6df63fcfe32",
                "sha256:d5251c28a29012e92de01d2e84f11637eb1d48184ee8f22e2df6c8c578d26760",
                "sha256:e91ee179af539100eb520281ba5394919067c6b51824e6ab132ad4b3b3e76dd0",
                "sha256:f5456dd522800306ba3faef77c5ba847ec30a0bd73ab087a25e0acdd4db2514f",
                "sha256:ff7731fea5face9ec08a861ed351734a79475631b7540ceb0b66fb9732a5f529",
                "sha256:ff9e520af0c5a578e174bca3c18713cd47a6c6a15b6cf1f50ac17dc8bb8db6a2"
            ],
            "index": "pypi",
            "version": "==2.0.5"
        },
        "six": {
            "hashes": [
                "sha256:1e61c37477a1626458e36f7b1d82aa5c9b094fa4802892072e49de9c60c4c926",
                "sha256:8abb2f1d86890a2dfb989f9a77cfcfd3e47c2a354b01111771326f8aa26e0254"
            ],
            "markers": "python_version >= '2.7' and python_version not in '3.0, 3.1, 3.2, 3.3'",
            "version": "==1.16.0"
        },
        "tenacity": {
            "hashes": [
                "sha256:807f37ca97d62aa361264d497b0e31e92b8027044942bfa756160d908320d73b",
                "sha256:93de0c98785b27fcf659856aa9f54bfbd399e29969b0621bc7f762bd441b4539"
            ],
            "markers": "python_version >= '3.8'",
            "version": "==9.0.0"
        },
        "tldextract": {
            "hashes": [
                "sha256:4dfc4c277b6b97fa053899fcdb892d2dc27295851ab5fac4e07797b6a21b2e46",
                "sha256:c9e17f756f05afb5abac04fe8f766e7e70f9fe387adb1859f0f52408ee060200"
            ],
            "index": "pypi",
            "version": "==5.1.2"
        },
        "tqdm": {
            "hashes": [
                "sha256:90279a3770753eafc9194a0364852159802111925aa30eb3f9d85b0e805ac7cd",
                "sha256:e1020aef2e5096702d8a025ac7d16b1577279c9d63f8375b63083e9a5f0fcbad"
            ],
            "markers": "python_version >= '3.7'",
            "version": "==4.66.5"
        },
        "twisted": {
            "extras": [
                "http2"
            ],
            "hashes": [
                "sha256:5a60147f044187a127ec7da96d170d49bcce50c6fd36f594e60f4587eff4d394",
                "sha256:734832ef98108136e222b5230075b1079dad8a3fc5637319615619a7725b0c81"
            ],
<<<<<<< HEAD
            "index": "pypi",
=======
            "markers": "python_full_version >= '3.8.0'",
>>>>>>> 3c90d5ae
            "version": "==24.7.0"
        },
        "typing-extensions": {
            "hashes": [
                "sha256:04e5ca0351e0f3f85c6853954072df659d0d13fac324d0072316b67d7794700d",
                "sha256:1a7ead55c7e559dd4dee8856e3a88b41225abfe1ce8df57b7c13915fe121ffb8"
            ],
            "markers": "python_version >= '3.8'",
            "version": "==4.12.2"
        },
        "tzdata": {
            "hashes": [
                "sha256:2674120f8d891909751c38abcdfd386ac0a5a1127954fbc332af6b5ceae07efd",
                "sha256:9068bc196136463f5245e51efda838afa15aaeca9903f49050dfa2679db4d252"
            ],
            "index": "pypi",
            "version": "==2024.1"
        },
        "unidecode": {
            "hashes": [
                "sha256:cfdb349d46ed3873ece4586b96aa75258726e2fa8ec21d6f00a591d98806c2f4",
                "sha256:d130a61ce6696f8148a3bd8fe779c99adeb4b870584eeb9526584e9aa091fd39"
            ],
            "index": "pypi",
            "version": "==1.3.8"
        },
        "url-normalize": {
            "hashes": [
                "sha256:d23d3a070ac52a67b83a1c59a0e68f8608d1cd538783b401bc9de2c0fac999b2",
                "sha256:ec3c301f04e5bb676d333a7fa162fa977ad2ca04b7e652bfc9fac4e405728eed"
            ],
            "markers": "python_version >= '2.7' and python_version not in '3.0, 3.1, 3.2, 3.3, 3.4, 3.5'",
            "version": "==1.4.3"
        },
        "urllib3": {
            "hashes": [
                "sha256:a448b2f64d686155468037e1ace9f2d2199776e17f0a46610480d311f73e3472",
                "sha256:dd505485549a7a552833da5e6063639d0d177c04f23bc3864e41e5dc5f612168"
            ],
            "markers": "python_version >= '3.8'",
            "version": "==2.2.2"
        },
        "w3lib": {
            "hashes": [
                "sha256:756ff2d94c64e41c8d7c0c59fea12a5d0bc55e33a531c7988b4a163deb9b07dd",
                "sha256:e56d81c6a6bf507d7039e0c95745ab80abd24b465eb0f248af81e3eaa46eb510"
            ],
            "markers": "python_version >= '3.8'",
            "version": "==2.2.1"
        },
        "wrapt": {
            "hashes": [
                "sha256:0d2691979e93d06a95a26257adb7bfd0c93818e89b1406f5a28f36e0d8c1e1fc",
                "sha256:14d7dc606219cdd7405133c713f2c218d4252f2a469003f8c46bb92d5d095d81",
                "sha256:1a5db485fe2de4403f13fafdc231b0dbae5eca4359232d2efc79025527375b09",
                "sha256:1acd723ee2a8826f3d53910255643e33673e1d11db84ce5880675954183ec47e",
                "sha256:1ca9b6085e4f866bd584fb135a041bfc32cab916e69f714a7d1d397f8c4891ca",
                "sha256:1dd50a2696ff89f57bd8847647a1c363b687d3d796dc30d4dd4a9d1689a706f0",
                "sha256:2076fad65c6736184e77d7d4729b63a6d1ae0b70da4868adeec40989858eb3fb",
                "sha256:2a88e6010048489cda82b1326889ec075a8c856c2e6a256072b28eaee3ccf487",
                "sha256:3ebf019be5c09d400cf7b024aa52b1f3aeebeff51550d007e92c3c1c4afc2a40",
                "sha256:418abb18146475c310d7a6dc71143d6f7adec5b004ac9ce08dc7a34e2babdc5c",
                "sha256:43aa59eadec7890d9958748db829df269f0368521ba6dc68cc172d5d03ed8060",
                "sha256:44a2754372e32ab315734c6c73b24351d06e77ffff6ae27d2ecf14cf3d229202",
                "sha256:490b0ee15c1a55be9c1bd8609b8cecd60e325f0575fc98f50058eae366e01f41",
                "sha256:49aac49dc4782cb04f58986e81ea0b4768e4ff197b57324dcbd7699c5dfb40b9",
                "sha256:5eb404d89131ec9b4f748fa5cfb5346802e5ee8836f57d516576e61f304f3b7b",
                "sha256:5f15814a33e42b04e3de432e573aa557f9f0f56458745c2074952f564c50e664",
                "sha256:5f370f952971e7d17c7d1ead40e49f32345a7f7a5373571ef44d800d06b1899d",
                "sha256:66027d667efe95cc4fa945af59f92c5a02c6f5bb6012bff9e60542c74c75c362",
                "sha256:66dfbaa7cfa3eb707bbfcd46dab2bc6207b005cbc9caa2199bcbc81d95071a00",
                "sha256:685f568fa5e627e93f3b52fda002c7ed2fa1800b50ce51f6ed1d572d8ab3e7fc",
                "sha256:6906c4100a8fcbf2fa735f6059214bb13b97f75b1a61777fcf6432121ef12ef1",
                "sha256:6a42cd0cfa8ffc1915aef79cb4284f6383d8a3e9dcca70c445dcfdd639d51267",
                "sha256:6dcfcffe73710be01d90cae08c3e548d90932d37b39ef83969ae135d36ef3956",
                "sha256:6f6eac2360f2d543cc875a0e5efd413b6cbd483cb3ad7ebf888884a6e0d2e966",
                "sha256:72554a23c78a8e7aa02abbd699d129eead8b147a23c56e08d08dfc29cfdddca1",
                "sha256:73870c364c11f03ed072dda68ff7aea6d2a3a5c3fe250d917a429c7432e15228",
                "sha256:73aa7d98215d39b8455f103de64391cb79dfcad601701a3aa0dddacf74911d72",
                "sha256:75ea7d0ee2a15733684badb16de6794894ed9c55aa5e9903260922f0482e687d",
                "sha256:7bd2d7ff69a2cac767fbf7a2b206add2e9a210e57947dd7ce03e25d03d2de292",
                "sha256:807cc8543a477ab7422f1120a217054f958a66ef7314f76dd9e77d3f02cdccd0",
                "sha256:8e9723528b9f787dc59168369e42ae1c3b0d3fadb2f1a71de14531d321ee05b0",
                "sha256:9090c9e676d5236a6948330e83cb89969f433b1943a558968f659ead07cb3b36",
                "sha256:9153ed35fc5e4fa3b2fe97bddaa7cbec0ed22412b85bcdaf54aeba92ea37428c",
                "sha256:9159485323798c8dc530a224bd3ffcf76659319ccc7bbd52e01e73bd0241a0c5",
                "sha256:941988b89b4fd6b41c3f0bfb20e92bd23746579736b7343283297c4c8cbae68f",
                "sha256:94265b00870aa407bd0cbcfd536f17ecde43b94fb8d228560a1e9d3041462d73",
                "sha256:98b5e1f498a8ca1858a1cdbffb023bfd954da4e3fa2c0cb5853d40014557248b",
                "sha256:9b201ae332c3637a42f02d1045e1d0cccfdc41f1f2f801dafbaa7e9b4797bfc2",
                "sha256:a0ea261ce52b5952bf669684a251a66df239ec6d441ccb59ec7afa882265d593",
                "sha256:a33a747400b94b6d6b8a165e4480264a64a78c8a4c734b62136062e9a248dd39",
                "sha256:a452f9ca3e3267cd4d0fcf2edd0d035b1934ac2bd7e0e57ac91ad6b95c0c6389",
                "sha256:a86373cf37cd7764f2201b76496aba58a52e76dedfaa698ef9e9688bfd9e41cf",
                "sha256:ac83a914ebaf589b69f7d0a1277602ff494e21f4c2f743313414378f8f50a4cf",
                "sha256:aefbc4cb0a54f91af643660a0a150ce2c090d3652cf4052a5397fb2de549cd89",
                "sha256:b3646eefa23daeba62643a58aac816945cadc0afaf21800a1421eeba5f6cfb9c",
                "sha256:b47cfad9e9bbbed2339081f4e346c93ecd7ab504299403320bf85f7f85c7d46c",
                "sha256:b935ae30c6e7400022b50f8d359c03ed233d45b725cfdd299462f41ee5ffba6f",
                "sha256:bb2dee3874a500de01c93d5c71415fcaef1d858370d405824783e7a8ef5db440",
                "sha256:bc57efac2da352a51cc4658878a68d2b1b67dbe9d33c36cb826ca449d80a8465",
                "sha256:bf5703fdeb350e36885f2875d853ce13172ae281c56e509f4e6eca049bdfb136",
                "sha256:c31f72b1b6624c9d863fc095da460802f43a7c6868c5dda140f51da24fd47d7b",
                "sha256:c5cd603b575ebceca7da5a3a251e69561bec509e0b46e4993e1cac402b7247b8",
                "sha256:d2efee35b4b0a347e0d99d28e884dfd82797852d62fcd7ebdeee26f3ceb72cf3",
                "sha256:d462f28826f4657968ae51d2181a074dfe03c200d6131690b7d65d55b0f360f8",
                "sha256:d5e49454f19ef621089e204f862388d29e6e8d8b162efce05208913dde5b9ad6",
                "sha256:da4813f751142436b075ed7aa012a8778aa43a99f7b36afe9b742d3ed8bdc95e",
                "sha256:db2e408d983b0e61e238cf579c09ef7020560441906ca990fe8412153e3b291f",
                "sha256:db98ad84a55eb09b3c32a96c576476777e87c520a34e2519d3e59c44710c002c",
                "sha256:dbed418ba5c3dce92619656802cc5355cb679e58d0d89b50f116e4a9d5a9603e",
                "sha256:dcdba5c86e368442528f7060039eda390cc4091bfd1dca41e8046af7c910dda8",
                "sha256:decbfa2f618fa8ed81c95ee18a387ff973143c656ef800c9f24fb7e9c16054e2",
                "sha256:e4fdb9275308292e880dcbeb12546df7f3e0f96c6b41197e0cf37d2826359020",
                "sha256:eb1b046be06b0fce7249f1d025cd359b4b80fc1c3e24ad9eca33e0dcdb2e4a35",
                "sha256:eb6e651000a19c96f452c85132811d25e9264d836951022d6e81df2fff38337d",
                "sha256:ed867c42c268f876097248e05b6117a65bcd1e63b779e916fe2e33cd6fd0d3c3",
                "sha256:edfad1d29c73f9b863ebe7082ae9321374ccb10879eeabc84ba3b69f2579d537",
                "sha256:f2058f813d4f2b5e3a9eb2eb3faf8f1d99b81c3e51aeda4b168406443e8ba809",
                "sha256:f6b2d0c6703c988d334f297aa5df18c45e97b0af3679bb75059e0e0bd8b1069d",
                "sha256:f8212564d49c50eb4565e502814f694e240c55551a5f1bc841d4fcaabb0a9b8a",
                "sha256:ffa565331890b90056c01db69c0fe634a776f8019c143a5ae265f9c6bc4bd6d4"
            ],
            "markers": "python_version >= '3.6'",
            "version": "==1.16.0"
        },
        "xmltodict": {
            "hashes": [
                "sha256:341595a488e3e01a85a9d8911d8912fd922ede5fecc4dce437eb4b6c8d037e56",
                "sha256:aa89e8fd76320154a40d19a0df04a4695fb9dc5ba977cbb68ab3e4eb225e7852"
            ],
            "index": "pypi",
            "version": "==0.13.0"
        },
        "yarl": {
            "hashes": [
                "sha256:008d3e808d03ef28542372d01057fd09168419cdc8f848efe2804f894ae03e51",
                "sha256:03caa9507d3d3c83bca08650678e25364e1843b484f19986a527630ca376ecce",
                "sha256:07574b007ee20e5c375a8fe4a0789fad26db905f9813be0f9fef5a68080de559",
                "sha256:09efe4615ada057ba2d30df871d2f668af661e971dfeedf0c159927d48bbeff0",
                "sha256:0d2454f0aef65ea81037759be5ca9947539667eecebca092733b2eb43c965a81",
                "sha256:0e9d124c191d5b881060a9e5060627694c3bdd1fe24c5eecc8d5d7d0eb6faabc",
                "sha256:18580f672e44ce1238b82f7fb87d727c4a131f3a9d33a5e0e82b793362bf18b4",
                "sha256:1f23e4fe1e8794f74b6027d7cf19dc25f8b63af1483d91d595d4a07eca1fb26c",
                "sha256:206a55215e6d05dbc6c98ce598a59e6fbd0c493e2de4ea6cc2f4934d5a18d130",
                "sha256:23d32a2594cb5d565d358a92e151315d1b2268bc10f4610d098f96b147370136",
                "sha256:26a1dc6285e03f3cc9e839a2da83bcbf31dcb0d004c72d0730e755b33466c30e",
                "sha256:29e0f83f37610f173eb7e7b5562dd71467993495e568e708d99e9d1944f561ec",
                "sha256:2b134fd795e2322b7684155b7855cc99409d10b2e408056db2b93b51a52accc7",
                "sha256:2d47552b6e52c3319fede1b60b3de120fe83bde9b7bddad11a69fb0af7db32f1",
                "sha256:357495293086c5b6d34ca9616a43d329317feab7917518bc97a08f9e55648455",
                "sha256:35a2b9396879ce32754bd457d31a51ff0a9d426fd9e0e3c33394bf4b9036b099",
                "sha256:3777ce5536d17989c91696db1d459574e9a9bd37660ea7ee4d3344579bb6f129",
                "sha256:3986b6f41ad22988e53d5778f91855dc0399b043fc8946d4f2e68af22ee9ff10",
                "sha256:44d8ffbb9c06e5a7f529f38f53eda23e50d1ed33c6c869e01481d3fafa6b8142",
                "sha256:49a180c2e0743d5d6e0b4d1a9e5f633c62eca3f8a86ba5dd3c471060e352ca98",
                "sha256:4aa9741085f635934f3a2583e16fcf62ba835719a8b2b28fb2917bb0537c1dfa",
                "sha256:4b21516d181cd77ebd06ce160ef8cc2a5e9ad35fb1c5930882baff5ac865eee7",
                "sha256:4b3c1ffe10069f655ea2d731808e76e0f452fc6c749bea04781daf18e6039525",
                "sha256:4c7d56b293cc071e82532f70adcbd8b61909eec973ae9d2d1f9b233f3d943f2c",
                "sha256:4e9035df8d0880b2f1c7f5031f33f69e071dfe72ee9310cfc76f7b605958ceb9",
                "sha256:54525ae423d7b7a8ee81ba189f131054defdb122cde31ff17477951464c1691c",
                "sha256:549d19c84c55d11687ddbd47eeb348a89df9cb30e1993f1b128f4685cd0ebbf8",
                "sha256:54beabb809ffcacbd9d28ac57b0db46e42a6e341a030293fb3185c409e626b8b",
                "sha256:566db86717cf8080b99b58b083b773a908ae40f06681e87e589a976faf8246bf",
                "sha256:5a2e2433eb9344a163aced6a5f6c9222c0786e5a9e9cac2c89f0b28433f56e23",
                "sha256:5aef935237d60a51a62b86249839b51345f47564208c6ee615ed2a40878dccdd",
                "sha256:604f31d97fa493083ea21bd9b92c419012531c4e17ea6da0f65cacdcf5d0bd27",
                "sha256:63b20738b5aac74e239622d2fe30df4fca4942a86e31bf47a81a0e94c14df94f",
                "sha256:686a0c2f85f83463272ddffd4deb5e591c98aac1897d65e92319f729c320eece",
                "sha256:6a962e04b8f91f8c4e5917e518d17958e3bdee71fd1d8b88cdce74dd0ebbf434",
                "sha256:6ad6d10ed9b67a382b45f29ea028f92d25bc0bc1daf6c5b801b90b5aa70fb9ec",
                "sha256:6f5cb257bc2ec58f437da2b37a8cd48f666db96d47b8a3115c29f316313654ff",
                "sha256:6fe79f998a4052d79e1c30eeb7d6c1c1056ad33300f682465e1b4e9b5a188b78",
                "sha256:7855426dfbddac81896b6e533ebefc0af2f132d4a47340cee6d22cac7190022d",
                "sha256:7d5aaac37d19b2904bb9dfe12cdb08c8443e7ba7d2852894ad448d4b8f442863",
                "sha256:801e9264d19643548651b9db361ce3287176671fb0117f96b5ac0ee1c3530d53",
                "sha256:81eb57278deb6098a5b62e88ad8281b2ba09f2f1147c4767522353eaa6260b31",
                "sha256:824d6c50492add5da9374875ce72db7a0733b29c2394890aef23d533106e2b15",
                "sha256:8397a3817d7dcdd14bb266283cd1d6fc7264a48c186b986f32e86d86d35fbac5",
                "sha256:848cd2a1df56ddbffeb375535fb62c9d1645dde33ca4d51341378b3f5954429b",
                "sha256:84fc30f71689d7fc9168b92788abc977dc8cefa806909565fc2951d02f6b7d57",
                "sha256:8619d6915b3b0b34420cf9b2bb6d81ef59d984cb0fde7544e9ece32b4b3043c3",
                "sha256:8a854227cf581330ffa2c4824d96e52ee621dd571078a252c25e3a3b3d94a1b1",
                "sha256:8be9e837ea9113676e5754b43b940b50cce76d9ed7d2461df1af39a8ee674d9f",
                "sha256:928cecb0ef9d5a7946eb6ff58417ad2fe9375762382f1bf5c55e61645f2c43ad",
                "sha256:957b4774373cf6f709359e5c8c4a0af9f6d7875db657adb0feaf8d6cb3c3964c",
                "sha256:992f18e0ea248ee03b5a6e8b3b4738850ae7dbb172cc41c966462801cbf62cf7",
                "sha256:9fc5fc1eeb029757349ad26bbc5880557389a03fa6ada41703db5e068881e5f2",
                "sha256:a00862fb23195b6b8322f7d781b0dc1d82cb3bcac346d1e38689370cc1cc398b",
                "sha256:a3a6ed1d525bfb91b3fc9b690c5a21bb52de28c018530ad85093cc488bee2dd2",
                "sha256:a6327976c7c2f4ee6816eff196e25385ccc02cb81427952414a64811037bbc8b",
                "sha256:a7409f968456111140c1c95301cadf071bd30a81cbd7ab829169fb9e3d72eae9",
                "sha256:a825ec844298c791fd28ed14ed1bffc56a98d15b8c58a20e0e08c1f5f2bea1be",
                "sha256:a8c1df72eb746f4136fe9a2e72b0c9dc1da1cbd23b5372f94b5820ff8ae30e0e",
                "sha256:a9bd00dc3bc395a662900f33f74feb3e757429e545d831eef5bb280252631984",
                "sha256:aa102d6d280a5455ad6a0f9e6d769989638718e938a6a0a2ff3f4a7ff8c62cc4",
                "sha256:aaaea1e536f98754a6e5c56091baa1b6ce2f2700cc4a00b0d49eca8dea471074",
                "sha256:ad4d7a90a92e528aadf4965d685c17dacff3df282db1121136c382dc0b6014d2",
                "sha256:b8477c1ee4bd47c57d49621a062121c3023609f7a13b8a46953eb6c9716ca392",
                "sha256:ba6f52cbc7809cd8d74604cce9c14868306ae4aa0282016b641c661f981a6e91",
                "sha256:bac8d525a8dbc2a1507ec731d2867025d11ceadcb4dd421423a5d42c56818541",
                "sha256:bef596fdaa8f26e3d66af846bbe77057237cb6e8efff8cd7cc8dff9a62278bbf",
                "sha256:c0ec0ed476f77db9fb29bca17f0a8fcc7bc97ad4c6c1d8959c507decb22e8572",
                "sha256:c38c9ddb6103ceae4e4498f9c08fac9b590c5c71b0370f98714768e22ac6fa66",
                "sha256:c7224cab95645c7ab53791022ae77a4509472613e839dab722a72abe5a684575",
                "sha256:c74018551e31269d56fab81a728f683667e7c28c04e807ba08f8c9e3bba32f14",
                "sha256:ca06675212f94e7a610e85ca36948bb8fc023e458dd6c63ef71abfd482481aa5",
                "sha256:d1d2532b340b692880261c15aee4dc94dd22ca5d61b9db9a8a361953d36410b1",
                "sha256:d25039a474c4c72a5ad4b52495056f843a7ff07b632c1b92ea9043a3d9950f6e",
                "sha256:d5ff2c858f5f6a42c2a8e751100f237c5e869cbde669a724f2062d4c4ef93551",
                "sha256:d7d7f7de27b8944f1fee2c26a88b4dabc2409d2fea7a9ed3df79b67277644e17",
                "sha256:d7eeb6d22331e2fd42fce928a81c697c9ee2d51400bd1a28803965883e13cead",
                "sha256:d8a1c6c0be645c745a081c192e747c5de06e944a0d21245f4cf7c05e457c36e0",
                "sha256:d8b889777de69897406c9fb0b76cdf2fd0f31267861ae7501d93003d55f54fbe",
                "sha256:d9e09c9d74f4566e905a0b8fa668c58109f7624db96a2171f21747abc7524234",
                "sha256:db8e58b9d79200c76956cefd14d5c90af54416ff5353c5bfd7cbe58818e26ef0",
                "sha256:ddb2a5c08a4eaaba605340fdee8fc08e406c56617566d9643ad8bf6852778fc7",
                "sha256:e0381b4ce23ff92f8170080c97678040fc5b08da85e9e292292aba67fdac6c34",
                "sha256:e23a6d84d9d1738dbc6e38167776107e63307dfc8ad108e580548d1f2c587f42",
                "sha256:e516dc8baf7b380e6c1c26792610230f37147bb754d6426462ab115a02944385",
                "sha256:ea65804b5dc88dacd4a40279af0cdadcfe74b3e5b4c897aa0d81cf86927fee78",
                "sha256:ec61d826d80fc293ed46c9dd26995921e3a82146feacd952ef0757236fc137be",
                "sha256:ee04010f26d5102399bd17f8df8bc38dc7ccd7701dc77f4a68c5b8d733406958",
                "sha256:f3bc6af6e2b8f92eced34ef6a96ffb248e863af20ef4fde9448cc8c9b858b749",
                "sha256:f7d6b36dd2e029b6bcb8a13cf19664c7b8e19ab3a58e0fefbb5b8461447ed5ec"
            ],
            "markers": "python_version >= '3.7'",
            "version": "==1.9.4"
        },
        "zope.interface": {
            "hashes": [
                "sha256:03bd5c0db82237bbc47833a8b25f1cc090646e212f86b601903d79d7e6b37031",
                "sha256:03f1452d5d1f279184d5bdb663a3dc39902d9320eceb63276240791e849054b6",
                "sha256:10ebac566dd0cec66f942dc759d46a994a2b3ba7179420f0e2130f88f8a5f400",
                "sha256:192b7a792e3145ed880ff6b1a206fdb783697cfdb4915083bfca7065ec845e60",
                "sha256:19c829d52e921b9fe0b2c0c6a8f9a2508c49678ee1be598f87d143335b6a35dc",
                "sha256:3f3495462bc0438b76536a0e10d765b168ae636092082531b88340dc40dcd118",
                "sha256:3f52050c6a10d4a039ec6f2c58e5b3ade5cc570d16cf9d102711e6b8413c90e6",
                "sha256:400d06c9ec8dbcc96f56e79376297e7be07a315605c9a2208720da263d44d76f",
                "sha256:4ec212037becf6d2f705b7ed4538d56980b1e7bba237df0d8995cbbed29961dc",
                "sha256:51d5713e8e38f2d3ec26e0dfdca398ed0c20abda2eb49ffc15a15a23eb8e5f6d",
                "sha256:52f5253cca1b35eaeefa51abd366b87f48f8714097c99b131ba61f3fdbbb58e7",
                "sha256:5566fd9271c89ad03d81b0831c37d46ae5e2ed211122c998637130159a120cf1",
                "sha256:55bbcc74dc0c7ab489c315c28b61d7a1d03cf938cc99cc58092eb065f120c3a5",
                "sha256:696c2a381fc7876b3056711717dba5eddd07c2c9e5ccd50da54029a1293b6e43",
                "sha256:6ba4b3638d014918b918aa90a9c8370bd74a03abf8fcf9deb353b3a461a59a84",
                "sha256:7039e624bcb820f77cc2ff3d1adcce531932990eee16121077eb51d9c76b6c14",
                "sha256:88d108d004e0df25224de77ce349a7e73494ea2cb194031f7c9687e68a88ec9b",
                "sha256:8c1dff87b30fd150c61367d0e2cdc49bb55f8b9fd2a303560bbc24b951573ae1",
                "sha256:9a8195b99e650e6f329ce4e5eb22d448bdfef0406404080812bc96e2a05674cb",
                "sha256:af0b33f04677b57843d529b9257a475d2865403300b48c67654c40abac2f9f24",
                "sha256:b419f2144e1762ab845f20316f1df36b15431f2622ebae8a6d5f7e8e712b413c",
                "sha256:b59deb0ddc7b431e41d720c00f99d68b52cb9bd1d5605a085dc18f502fe9c47f",
                "sha256:bc0615351221926a36a0fbcb2520fb52e0b23e8c22a43754d9cb8f21358c33c0",
                "sha256:c203d82069ba31e1f3bc7ba530b2461ec86366cd4bfc9b95ec6ce58b1b559c34",
                "sha256:ce6cbb852fb8f2f9bb7b9cdca44e2e37bce783b5f4c167ff82cb5f5128163c8f",
                "sha256:d33cb526efdc235a2531433fc1287fcb80d807d5b401f9b801b78bf22df560dd",
                "sha256:da0cef4d7e3f19c3bd1d71658d6900321af0492fee36ec01b550a10924cffb9c",
                "sha256:da21e7eec49252df34d426c2ee9cf0361c923026d37c24728b0fa4cc0599fd03",
                "sha256:ea8d51e5eb29e57d34744369cd08267637aa5a0fefc9b5d33775ab7ff2ebf2e3",
                "sha256:ec4e87e6fdc511a535254daa122c20e11959ce043b4e3425494b237692a34f1c",
                "sha256:f0f5fda7cbf890371a59ab1d06512da4f2c89a6ea194e595808123c863c38eff",
                "sha256:f32ca483e6ade23c7caaee9d5ee5d550cf4146e9b68d2fb6c68bac183aa41c37",
                "sha256:f749ca804648d00eda62fe1098f229b082dfca930d8bad8386e572a6eafa7525",
                "sha256:f89a420cf5a6f2aa7849dd59e1ff0e477f562d97cf8d6a1ee03461e1eec39887"
            ],
            "markers": "python_version >= '3.8'",
            "version": "==7.0.1"
        },
        "zyte-api": {
            "hashes": [
                "sha256:bebd255f77f536f33d97c3b5f3902a6c72ac1701dbd7b3c6b0021fffb49699e5",
                "sha256:d34057d2d848c9942a2d7aac07134da9597a503e80a2da5089a818dca0405bfa"
            ],
            "version": "==0.6.0"
        }
    },
    "develop": {
        "astroid": {
            "hashes": [
                "sha256:0e14202810b30da1b735827f78f5157be2bbd4a7a59b7707ca0bfc2fb4c0063a",
                "sha256:413658a61eeca6202a59231abb473f932038fbcbf1666587f66d482083413a25"
            ],
            "markers": "python_full_version >= '3.8.0'",
            "version": "==3.2.4"
        },
        "autoflake8": {
            "hashes": [
                "sha256:c17da499bd2b71ba02fb11fe53ff1ad83d7dae6efb0f115fd1344f467797c679",
                "sha256:fdf663b627993ac38e5b55b7d742c388fb2a4f34798a052f43eecc5e8d629e9d"
            ],
            "index": "pypi",
            "version": "==0.4.1"
        },
        "awscli": {
            "hashes": [
                "sha256:8ff82cf1a80fec4e3014042ad54f241343d5d536d5e7f7f6bd253273fbc232ea",
                "sha256:938168a8381adf3669890b54d19ff68820354f4b1c5939f3456744c85ef635c0"
            ],
            "index": "pypi",
<<<<<<< HEAD
=======
            "markers": "python_version >= '3.8'",
>>>>>>> 3c90d5ae
            "version": "==1.33.40"
        },
        "black": {
            "hashes": [
                "sha256:09cdeb74d494ec023ded657f7092ba518e8cf78fa8386155e4a03fdcc44679e6",
                "sha256:1f13f7f386f86f8121d76599114bb8c17b69d962137fc70efe56137727c7047e",
                "sha256:2500945420b6784c38b9ee885af039f5e7471ef284ab03fa35ecdde4688cd83f",
                "sha256:2b59b250fdba5f9a9cd9d0ece6e6d993d91ce877d121d161e4698af3eb9c1018",
                "sha256:3c4285573d4897a7610054af5a890bde7c65cb466040c5f0c8b732812d7f0e5e",
                "sha256:505289f17ceda596658ae81b61ebbe2d9b25aa78067035184ed0a9d855d18afd",
                "sha256:62e8730977f0b77998029da7971fa896ceefa2c4c4933fcd593fa599ecbf97a4",
                "sha256:649f6d84ccbae73ab767e206772cc2d7a393a001070a4c814a546afd0d423aed",
                "sha256:6e55d30d44bed36593c3163b9bc63bf58b3b30e4611e4d88a0c3c239930ed5b2",
                "sha256:707a1ca89221bc8a1a64fb5e15ef39cd755633daa672a9db7498d1c19de66a42",
                "sha256:72901b4913cbac8972ad911dc4098d5753704d1f3c56e44ae8dce99eecb0e3af",
                "sha256:73bbf84ed136e45d451a260c6b73ed674652f90a2b3211d6a35e78054563a9bb",
                "sha256:7c046c1d1eeb7aea9335da62472481d3bbf3fd986e093cffd35f4385c94ae368",
                "sha256:81c6742da39f33b08e791da38410f32e27d632260e599df7245cccee2064afeb",
                "sha256:837fd281f1908d0076844bc2b801ad2d369c78c45cf800cad7b61686051041af",
                "sha256:972085c618ee94f402da1af548a4f218c754ea7e5dc70acb168bfaca4c2542ed",
                "sha256:9e84e33b37be070ba135176c123ae52a51f82306def9f7d063ee302ecab2cf47",
                "sha256:b19c9ad992c7883ad84c9b22aaa73562a16b819c1d8db7a1a1a49fb7ec13c7d2",
                "sha256:d6417535d99c37cee4091a2f24eb2b6d5ec42b144d50f1f2e436d9fe1916fe1a",
                "sha256:eab4dd44ce80dea27dc69db40dab62d4ca96112f87996bca68cd75639aeb2e4c",
                "sha256:f490dbd59680d809ca31efdae20e634f3fae27fba3ce0ba3208333b713bc3920",
                "sha256:fb6e2c0b86bbd43dee042e48059c9ad7830abd5c94b0bc518c0eeec57c3eddc1"
            ],
            "index": "pypi",
<<<<<<< HEAD
=======
            "markers": "python_version >= '3.8'",
>>>>>>> 3c90d5ae
            "version": "==24.8.0"
        },
        "boto3": {
            "hashes": [
                "sha256:5b7b2ce0ec1e498933f600d29f3e1c641f8c44dd7e468c26795359d23d81fa39",
                "sha256:c29e9b7e1034e8734ccaffb9f2b3f3df2268022fd8a93d836604019f8759ce27"
            ],
            "index": "pypi",
<<<<<<< HEAD
=======
            "markers": "python_version >= '3.8'",
>>>>>>> 3c90d5ae
            "version": "==1.34.158"
        },
        "botocore": {
            "hashes": [
                "sha256:0e6fceba1e39bfa8feeba70ba3ac2af958b3387df4bd3b5f2db3f64c1754c756",
                "sha256:5934082e25ad726673afbf466092fb1223dafa250e6e756c819430ba6b1b3da5"
            ],
            "markers": "python_version >= '3.8'",
            "version": "==1.34.158"
        },
        "cfgv": {
            "hashes": [
                "sha256:b7265b1f29fd3316bfcd2b330d63d024f2bfd8bcb8b0272f8e19a504856c48f9",
                "sha256:e52591d4c5f5dead8e0f673fb16db7949d2cfb3f7da4582893288f0ded8fe560"
            ],
            "markers": "python_version >= '3.8'",
            "version": "==3.4.0"
        },
        "click": {
            "hashes": [
                "sha256:ae74fb96c20a0277a1d615f1e4d73c8414f5a98db8b799a7931d1582f3390c28",
                "sha256:ca9853ad459e787e2192211578cc907e7594e294c7ccc834310722b41b9ca6de"
            ],
            "markers": "python_version >= '3.7'",
            "version": "==8.1.7"
        },
        "colorama": {
            "hashes": [
                "sha256:08695f5cb7ed6e0531a20572697297273c47b8cae5a63ffc6d6ed5c201be6e44",
                "sha256:4f1d9991f5acc0ca119f9d443620b77f9d6b33703e51011c16baf57afb285fc6"
            ],
            "markers": "python_version >= '2.7' and python_version not in '3.0, 3.1, 3.2, 3.3, 3.4, 3.5, 3.6'",
            "version": "==0.4.6"
        },
        "dill": {
            "hashes": [
                "sha256:3ebe3c479ad625c4553aca177444d89b486b1d84982eeacded644afc0cf797ca",
                "sha256:c36ca9ffb54365bdd2f8eb3eff7d2a21237f8452b57ace88b1ac615b7e815bd7"
            ],
            "markers": "python_version >= '3.11'",
            "version": "==0.3.8"
        },
        "distlib": {
            "hashes": [
                "sha256:034db59a0b96f8ca18035f36290806a9a6e6bd9d1ff91e45a7f172eb17e51784",
                "sha256:1530ea13e350031b6312d8580ddb6b27a104275a31106523b8f123787f494f64"
            ],
            "version": "==0.3.8"
        },
        "docutils": {
            "hashes": [
                "sha256:0c5b78adfbf7762415433f5515cd5c9e762339e23369dbe8000d84a4bf4ab3af",
                "sha256:c2de3a60e9e7d07be26b7f2b00ca0309c207e06c100f9cc2a94931fc75a478fc"
            ],
            "markers": "python_version >= '2.7' and python_version not in '3.0, 3.1, 3.2, 3.3, 3.4'",
            "version": "==0.16"
        },
        "filelock": {
            "hashes": [
                "sha256:2207938cbc1844345cb01a5a95524dae30f0ce089eba5b00378295a17e3e90cb",
                "sha256:6ca1fffae96225dab4c6eaf1c4f4f28cd2568d3ec2a44e15a08520504de468e7"
            ],
            "markers": "python_version >= '3.8'",
            "version": "==3.15.4"
        },
        "flake8": {
            "hashes": [
                "sha256:049d058491e228e03e67b390f311bbf88fce2dbaa8fa673e7aea87b7198b8d38",
                "sha256:597477df7860daa5aa0fdd84bf5208a043ab96b8e96ab708770ae0364dd03213"
            ],
            "index": "pypi",
            "version": "==7.1.1"
        },
        "identify": {
            "hashes": [
                "sha256:cb171c685bdc31bcc4c1734698736a7d5b6c8bf2e0c15117f4d469c8640ae5cf",
                "sha256:e79ae4406387a9d300332b5fd366d8994f1525e8414984e1a59e058b2eda2dd0"
            ],
            "markers": "python_version >= '3.8'",
            "version": "==2.6.0"
        },
        "iniconfig": {
            "hashes": [
                "sha256:2d91e135bf72d31a410b17c16da610a82cb55f6b0477d1a902134b24a455b8b3",
                "sha256:b6a85871a79d2e3b22d2d1b94ac2824226a63c6b741c88f7ae975f18b6778374"
            ],
            "markers": "python_version >= '3.7'",
            "version": "==2.0.0"
        },
        "isort": {
            "hashes": [
                "sha256:48fdfcb9face5d58a4f6dde2e72a1fb8dcaf8ab26f95ab49fab84c2ddefb0109",
                "sha256:8ca5e72a8d85860d5a3fa69b8745237f2939afe12dbf656afbcb47fe72d947a6"
            ],
            "index": "pypi",
            "version": "==5.13.2"
        },
        "jmespath": {
            "hashes": [
                "sha256:02e2e4cc71b5bcab88332eebf907519190dd9e6e82107fa7f83b1003a6252980",
                "sha256:90261b206d6defd58fdd5e85f478bf633a2901798906be2ad389150c5c60edbe"
            ],
            "markers": "python_version >= '3.7'",
            "version": "==1.0.1"
        },
        "mccabe": {
            "hashes": [
                "sha256:348e0240c33b60bbdf4e523192ef919f28cb2c3d7d5c7794f74009290f236325",
                "sha256:6c2d30ab6be0e4a46919781807b4f0d834ebdd6c6e3dca0bda5a15f863427b6e"
            ],
            "markers": "python_version >= '3.6'",
            "version": "==0.7.0"
        },
        "mypy-extensions": {
            "hashes": [
                "sha256:4392f6c0eb8a5668a69e23d168ffa70f0be9ccfd32b5cc2d26a34ae5b844552d",
                "sha256:75dbf8955dc00442a438fc4d0666508a9a97b6bd41aa2f0ffe9d2f2725af0782"
            ],
            "markers": "python_version >= '3.5'",
            "version": "==1.0.0"
        },
        "nodeenv": {
            "hashes": [
                "sha256:6ec12890a2dab7946721edbfbcd91f3319c6ccc9aec47be7c7e6b7011ee6645f",
                "sha256:ba11c9782d29c27c70ffbdda2d7415098754709be8a7056d79a737cd901155c9"
            ],
            "markers": "python_version >= '2.7' and python_version not in '3.0, 3.1, 3.2, 3.3, 3.4, 3.5, 3.6'",
            "version": "==1.9.1"
        },
        "packaging": {
            "hashes": [
                "sha256:026ed72c8ed3fcce5bf8950572258698927fd1dbda10a5e981cdf0ac37f4f002",
                "sha256:5b8f2217dbdbd2f7f384c41c628544e6d52f2d0f53c6d0c3ea61aa5d1d7ff124"
            ],
            "markers": "python_version >= '3.8'",
            "version": "==24.1"
        },
        "pathspec": {
            "hashes": [
                "sha256:a0d503e138a4c123b27490a4f7beda6a01c6f288df0e4a8b79c7eb0dc7b4cc08",
                "sha256:a482d51503a1ab33b1c67a6c3813a26953dbdc71c31dacaef9a838c4e29f5712"
            ],
            "markers": "python_version >= '3.8'",
            "version": "==0.12.1"
        },
        "pep8-naming": {
            "hashes": [
                "sha256:1ef228ae80875557eb6c1549deafed4dabbf3261cfcafa12f773fe0db9be8a36",
                "sha256:63f514fc777d715f935faf185dedd679ab99526a7f2f503abb61587877f7b1c5"
            ],
            "index": "pypi",
            "version": "==0.14.1"
        },
        "platformdirs": {
            "hashes": [
                "sha256:2d7a1657e36a80ea911db832a8a6ece5ee53d8de21edd5cc5879af6530b1bfee",
                "sha256:38b7b51f512eed9e84a22788b4bce1de17c0adb134d6becb09836e37d8654cd3"
            ],
            "markers": "python_version >= '3.8'",
            "version": "==4.2.2"
        },
        "pluggy": {
            "hashes": [
                "sha256:2cffa88e94fdc978c4c574f15f9e59b7f4201d439195c3715ca9e2486f1d0cf1",
                "sha256:44e1ad92c8ca002de6377e165f3e0f1be63266ab4d554740532335b9d75ea669"
            ],
            "markers": "python_version >= '3.8'",
            "version": "==1.5.0"
        },
        "pre-commit": {
            "hashes": [
                "sha256:8bb6494d4a20423842e198980c9ecf9f96607a07ea29549e180eef9ae80fe7af",
                "sha256:9a90a53bf82fdd8778d58085faf8d83df56e40dfe18f45b19446e26bf1b3a63f"
            ],
            "index": "pypi",
            "version": "==3.8.0"
        },
        "pyasn1": {
            "hashes": [
                "sha256:3a35ab2c4b5ef98e17dfdec8ab074046fbda76e281c5a706ccd82328cfc8f64c",
                "sha256:cca4bb0f2df5504f02f6f8a775b6e416ff9b0b3b16f7ee80b5a3153d9b804473"
            ],
            "markers": "python_version >= '3.8'",
            "version": "==0.6.0"
        },
        "pycodestyle": {
            "hashes": [
                "sha256:46f0fb92069a7c28ab7bb558f05bfc0110dac69a0cd23c61ea0040283a9d78b3",
                "sha256:6838eae08bbce4f6accd5d5572075c63626a15ee3e6f842df996bf62f6d73521"
            ],
            "markers": "python_version >= '3.8'",
            "version": "==2.12.1"
        },
        "pyflakes": {
            "hashes": [
                "sha256:1c61603ff154621fb2a9172037d84dca3500def8c8b630657d1701f026f8af3f",
                "sha256:84b5be138a2dfbb40689ca07e2152deb896a65c3a3e24c251c5c62489568074a"
            ],
            "markers": "python_version >= '3.8'",
            "version": "==3.2.0"
        },
        "pylint": {
            "hashes": [
                "sha256:03c8e3baa1d9fb995b12c1dbe00aa6c4bcef210c2a2634374aedeb22fb4a8f8f",
                "sha256:a5d01678349454806cff6d886fb072294f56a58c4761278c97fb557d708e1eb3"
            ],
            "index": "pypi",
            "version": "==3.2.6"
        },
        "pytest": {
            "hashes": [
                "sha256:4ba08f9ae7dcf84ded419494d229b48d0903ea6407b030eaec46df5e6a73bba5",
                "sha256:c132345d12ce551242c87269de812483f5bcc87cdbb4722e48487ba194f9fdce"
            ],
            "index": "pypi",
            "version": "==8.3.2"
        },
        "python-dateutil": {
            "hashes": [
                "sha256:37dd54208da7e1cd875388217d5e00ebd4179249f90fb72437e91a35459a0ad3",
                "sha256:a8b2bc7bffae282281c8140a97d3aa9c14da0b136dfe83f850eea9a5f7470427"
            ],
            "markers": "python_version >= '2.7' and python_version not in '3.0, 3.1, 3.2, 3.3'",
            "version": "==2.9.0.post0"
        },
        "pyyaml": {
            "hashes": [
                "sha256:01179a4a8559ab5de078078f37e5c1a30d76bb88519906844fd7bdea1b7729ff",
                "sha256:0833f8694549e586547b576dcfaba4a6b55b9e96098b36cdc7ebefe667dfed48",
                "sha256:0a9a2848a5b7feac301353437eb7d5957887edbf81d56e903999a75a3d743086",
                "sha256:0b69e4ce7a131fe56b7e4d770c67429700908fc0752af059838b1cfb41960e4e",
                "sha256:0ffe8360bab4910ef1b9e87fb812d8bc0a308b0d0eef8c8f44e0254ab3b07133",
                "sha256:11d8f3dd2b9c1207dcaf2ee0bbbfd5991f571186ec9cc78427ba5bd32afae4b5",
                "sha256:17e311b6c678207928d649faa7cb0d7b4c26a0ba73d41e99c4fff6b6c3276484",
                "sha256:1e2120ef853f59c7419231f3bf4e7021f1b936f6ebd222406c3b60212205d2ee",
                "sha256:1f71ea527786de97d1a0cc0eacd1defc0985dcf6b3f17bb77dcfc8c34bec4dc5",
                "sha256:23502f431948090f597378482b4812b0caae32c22213aecf3b55325e049a6c68",
                "sha256:24471b829b3bf607e04e88d79542a9d48bb037c2267d7927a874e6c205ca7e9a",
                "sha256:29717114e51c84ddfba879543fb232a6ed60086602313ca38cce623c1d62cfbf",
                "sha256:2e99c6826ffa974fe6e27cdb5ed0021786b03fc98e5ee3c5bfe1fd5015f42b99",
                "sha256:39693e1f8320ae4f43943590b49779ffb98acb81f788220ea932a6b6c51004d8",
                "sha256:3ad2a3decf9aaba3d29c8f537ac4b243e36bef957511b4766cb0057d32b0be85",
                "sha256:3b1fdb9dc17f5a7677423d508ab4f243a726dea51fa5e70992e59a7411c89d19",
                "sha256:41e4e3953a79407c794916fa277a82531dd93aad34e29c2a514c2c0c5fe971cc",
                "sha256:43fa96a3ca0d6b1812e01ced1044a003533c47f6ee8aca31724f78e93ccc089a",
                "sha256:50187695423ffe49e2deacb8cd10510bc361faac997de9efef88badc3bb9e2d1",
                "sha256:5ac9328ec4831237bec75defaf839f7d4564be1e6b25ac710bd1a96321cc8317",
                "sha256:5d225db5a45f21e78dd9358e58a98702a0302f2659a3c6cd320564b75b86f47c",
                "sha256:6395c297d42274772abc367baaa79683958044e5d3835486c16da75d2a694631",
                "sha256:688ba32a1cffef67fd2e9398a2efebaea461578b0923624778664cc1c914db5d",
                "sha256:68ccc6023a3400877818152ad9a1033e3db8625d899c72eacb5a668902e4d652",
                "sha256:70b189594dbe54f75ab3a1acec5f1e3faa7e8cf2f1e08d9b561cb41b845f69d5",
                "sha256:797b4f722ffa07cc8d62053e4cff1486fa6dc094105d13fea7b1de7d8bf71c9e",
                "sha256:7c36280e6fb8385e520936c3cb3b8042851904eba0e58d277dca80a5cfed590b",
                "sha256:7e7401d0de89a9a855c839bc697c079a4af81cf878373abd7dc625847d25cbd8",
                "sha256:80bab7bfc629882493af4aa31a4cfa43a4c57c83813253626916b8c7ada83476",
                "sha256:82d09873e40955485746739bcb8b4586983670466c23382c19cffecbf1fd8706",
                "sha256:8388ee1976c416731879ac16da0aff3f63b286ffdd57cdeb95f3f2e085687563",
                "sha256:8824b5a04a04a047e72eea5cec3bc266db09e35de6bdfe34c9436ac5ee27d237",
                "sha256:8b9c7197f7cb2738065c481a0461e50ad02f18c78cd75775628afb4d7137fb3b",
                "sha256:9056c1ecd25795207ad294bcf39f2db3d845767be0ea6e6a34d856f006006083",
                "sha256:936d68689298c36b53b29f23c6dbb74de12b4ac12ca6cfe0e047bedceea56180",
                "sha256:9b22676e8097e9e22e36d6b7bda33190d0d400f345f23d4065d48f4ca7ae0425",
                "sha256:a4d3091415f010369ae4ed1fc6b79def9416358877534caf6a0fdd2146c87a3e",
                "sha256:a8786accb172bd8afb8be14490a16625cbc387036876ab6ba70912730faf8e1f",
                "sha256:a9f8c2e67970f13b16084e04f134610fd1d374bf477b17ec1599185cf611d725",
                "sha256:bc2fa7c6b47d6bc618dd7fb02ef6fdedb1090ec036abab80d4681424b84c1183",
                "sha256:c70c95198c015b85feafc136515252a261a84561b7b1d51e3384e0655ddf25ab",
                "sha256:cc1c1159b3d456576af7a3e4d1ba7e6924cb39de8f67111c735f6fc832082774",
                "sha256:ce826d6ef20b1bc864f0a68340c8b3287705cae2f8b4b1d932177dcc76721725",
                "sha256:d584d9ec91ad65861cc08d42e834324ef890a082e591037abe114850ff7bbc3e",
                "sha256:d7fded462629cfa4b685c5416b949ebad6cec74af5e2d42905d41e257e0869f5",
                "sha256:d84a1718ee396f54f3a086ea0a66d8e552b2ab2017ef8b420e92edbc841c352d",
                "sha256:d8e03406cac8513435335dbab54c0d385e4a49e4945d2909a581c83647ca0290",
                "sha256:e10ce637b18caea04431ce14fabcf5c64a1c61ec9c56b071a4b7ca131ca52d44",
                "sha256:ec031d5d2feb36d1d1a24380e4db6d43695f3748343d99434e6f5f9156aaa2ed",
                "sha256:ef6107725bd54b262d6dedcc2af448a266975032bc85ef0172c5f059da6325b4",
                "sha256:efdca5630322a10774e8e98e1af481aad470dd62c3170801852d752aa7a783ba",
                "sha256:f753120cb8181e736c57ef7636e83f31b9c0d1722c516f7e86cf15b7aa57ff12",
                "sha256:ff3824dc5261f50c9b0dfb3be22b4567a6f938ccce4587b38952d85fd9e9afe4"
            ],
            "markers": "python_version >= '3.8'",
            "version": "==6.0.2"
        },
        "rsa": {
            "hashes": [
                "sha256:78f9a9bf4e7be0c5ded4583326e7461e3a3c5aae24073648b4bdfa797d78c9d2",
                "sha256:9d689e6ca1b3038bc82bf8d23e944b6b6037bc02301a574935b2dd946e0353b9"
            ],
            "markers": "python_version >= '3.5' and python_version < '4'",
            "version": "==4.7.2"
        },
        "s3transfer": {
            "hashes": [
                "sha256:0711534e9356d3cc692fdde846b4a1e4b0cb6519971860796e6bc4c7aea00ef6",
                "sha256:eca1c20de70a39daee580aef4986996620f365c4e0fda6a86100231d62f1bf69"
            ],
            "markers": "python_version >= '3.8'",
            "version": "==0.10.2"
        },
        "six": {
            "hashes": [
                "sha256:1e61c37477a1626458e36f7b1d82aa5c9b094fa4802892072e49de9c60c4c926",
                "sha256:8abb2f1d86890a2dfb989f9a77cfcfd3e47c2a354b01111771326f8aa26e0254"
            ],
            "markers": "python_version >= '2.7' and python_version not in '3.0, 3.1, 3.2, 3.3'",
            "version": "==1.16.0"
        },
        "tomlkit": {
            "hashes": [
                "sha256:08ad192699734149f5b97b45f1f18dad7eb1b6d16bc72ad0c2335772650d7b72",
                "sha256:7075d3042d03b80f603482d69bf0c8f345c2b30e41699fd8883227f89972b264"
            ],
            "markers": "python_version >= '3.8'",
            "version": "==0.13.0"
        },
        "urllib3": {
            "hashes": [
                "sha256:a448b2f64d686155468037e1ace9f2d2199776e17f0a46610480d311f73e3472",
                "sha256:dd505485549a7a552833da5e6063639d0d177c04f23bc3864e41e5dc5f612168"
            ],
            "markers": "python_version >= '3.8'",
            "version": "==2.2.2"
        },
        "virtualenv": {
            "hashes": [
                "sha256:4c43a2a236279d9ea36a0d76f98d84bd6ca94ac4e0f4a3b9d46d05e10fea542a",
                "sha256:8cc4a31139e796e9a7de2cd5cf2489de1217193116a8fd42328f1bd65f434589"
            ],
            "markers": "python_version >= '3.7'",
            "version": "==20.26.3"
        }
    }
}<|MERGE_RESOLUTION|>--- conflicted
+++ resolved
@@ -135,10 +135,6 @@
                 "sha256:d1f3554ca26605fe173f3de0c65f750f5a42f924499bf134de6423582298e316"
             ],
             "index": "pypi",
-<<<<<<< HEAD
-=======
-            "markers": "python_version >= '3.8'",
->>>>>>> 3c90d5ae
             "version": "==2.16.0"
         },
         "boto3": {
@@ -147,10 +143,6 @@
                 "sha256:c29e9b7e1034e8734ccaffb9f2b3f3df2268022fd8a93d836604019f8759ce27"
             ],
             "index": "pypi",
-<<<<<<< HEAD
-=======
-            "markers": "python_version >= '3.8'",
->>>>>>> 3c90d5ae
             "version": "==1.34.158"
         },
         "botocore": {
@@ -1318,18 +1310,6 @@
         },
         "playwright": {
             "hashes": [
-<<<<<<< HEAD
-                "sha256:0d236cf427784e77de352ba1b7d700693c5fe455b8e5f627f6d84ad5b84b5bf5",
-                "sha256:20adc2abf164c5e8969f9066011b152e12c210549edec78cd05bd0e9cf4135b7",
-                "sha256:2b8f517886ef1e2151982f6e7be84be3ef7d8135bdcf8ee705b4e4e99566e866",
-                "sha256:360607e37c00cdf97c74317f010e106ac4671aeaec6a192431dd71a30941da9d",
-                "sha256:5f047cdc6accf4c7084dfc7587a2a5ef790cddc44cbb111e471293c5a91119db",
-                "sha256:87dc3b3d17e12c68830c29b7fdf5e93315221bbb4c6090e83e967e154e2c1828",
-                "sha256:f06f6659abe0abf263e5f6661d379fbf85c112745dd31d82332ceae914f58df7"
-            ],
-            "markers": "python_version >= '3.8'",
-            "version": "==1.45.1"
-=======
                 "sha256:23580f6a3f99757bb9779d29be37144cb9328cd9bafa178e6db5b3ab4b7faf4c",
                 "sha256:3b418509f45879f1403d070858657a39bd0b333b23d92c37355682b671726df9",
                 "sha256:73dcfc24834f4d004bc862ed0d74b4c1406793a8164734238ad035356fddc8ac",
@@ -1340,7 +1320,6 @@
             ],
             "markers": "python_version >= '3.8'",
             "version": "==1.46.0"
->>>>>>> 3c90d5ae
         },
         "priority": {
             "hashes": [
@@ -1819,11 +1798,7 @@
                 "sha256:5a60147f044187a127ec7da96d170d49bcce50c6fd36f594e60f4587eff4d394",
                 "sha256:734832ef98108136e222b5230075b1079dad8a3fc5637319615619a7725b0c81"
             ],
-<<<<<<< HEAD
-            "index": "pypi",
-=======
-            "markers": "python_full_version >= '3.8.0'",
->>>>>>> 3c90d5ae
+            "index": "pypi",
             "version": "==24.7.0"
         },
         "typing-extensions": {
@@ -2125,10 +2100,6 @@
                 "sha256:938168a8381adf3669890b54d19ff68820354f4b1c5939f3456744c85ef635c0"
             ],
             "index": "pypi",
-<<<<<<< HEAD
-=======
-            "markers": "python_version >= '3.8'",
->>>>>>> 3c90d5ae
             "version": "==1.33.40"
         },
         "black": {
@@ -2157,10 +2128,6 @@
                 "sha256:fb6e2c0b86bbd43dee042e48059c9ad7830abd5c94b0bc518c0eeec57c3eddc1"
             ],
             "index": "pypi",
-<<<<<<< HEAD
-=======
-            "markers": "python_version >= '3.8'",
->>>>>>> 3c90d5ae
             "version": "==24.8.0"
         },
         "boto3": {
@@ -2169,10 +2136,6 @@
                 "sha256:c29e9b7e1034e8734ccaffb9f2b3f3df2268022fd8a93d836604019f8759ce27"
             ],
             "index": "pypi",
-<<<<<<< HEAD
-=======
-            "markers": "python_version >= '3.8'",
->>>>>>> 3c90d5ae
             "version": "==1.34.158"
         },
         "botocore": {
