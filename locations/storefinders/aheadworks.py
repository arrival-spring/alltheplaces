--- conflicted
+++ resolved
@@ -10,30 +10,8 @@
 from locations.hours import OpeningHours
 from locations.items import Feature
 
-<<<<<<< HEAD
-# Documentation available at:
-# 1. https://aheadworks.com/store-locator-extension-for-magento-1
-# 2. https://aheadworks.com/store-locator-extension-for-magento-2
-#
-# To use this spider, supply a 'start_url' for the store finder page that
-# contains embedded JavaScript with a complete store list. The 'parse_item'
-# method can be overridden if changes to extracted data is necessary, for
-# example, to clean up location names.
-
 
 class AheadworksSpider(Spider, AutomaticSpiderGenerator):
-    detection_rules = [
-        DetectionResponseRule(
-            url=r"^(?P<start_urls__list>https?:\/\/(?P<allowed_domains__list>[A-Za-z0-9\-.]+).*)$",
-            xpaths={"__": r'//div[@id="aw-storelocator-navigation"]/@id'},
-        )
-    ]
-
-    def parse(self, response: Response):
-        locations_js = response.xpath(
-=======
-
-class AheadworksSpider(Spider):
     """
     Documentation available at:
     1. https://aheadworks.com/store-locator-extension-for-magento-1
@@ -44,10 +22,15 @@
     method can be overridden if changes to extracted data is necessary, for
     example, to clean up location names.
     """
+    detection_rules = [
+        DetectionResponseRule(
+            url=r"^(?P<start_urls__list>https?:\/\/(?P<allowed_domains__list>[A-Za-z0-9\-.]+).*)$",
+            xpaths={"__": r'//div[@id="aw-storelocator-navigation"]/@id'},
+        )
+    ]
 
     def parse(self, response: Response) -> Iterable[Feature]:
         features_js = response.xpath(
->>>>>>> 5dfc5bee
             '//script[contains(text(), "Aheadworks_StoreLocator/js/view/location-list") and contains(text(), "locationRawItems")]/text()'
         ).get()
         features = parse_js_object(features_js)["#aw-storelocator-navigation"]["Magento_Ui/js/core/app"]["components"][
