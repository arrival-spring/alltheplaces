--- conflicted
+++ resolved
@@ -46,11 +46,6 @@
             for day, hours in loads(location["hoursofoperation"])["hoursofoperation"].items():
                 item["opening_hours"].add_range(day, hours[0], hours[1])
 
-<<<<<<< HEAD
-            yield from self.parse_item(item, location) or []
-
-    def parse_item(self, item: Feature, feature: dict):
-=======
             yield from self.post_process_item(item, response, location) or []
 
     def pre_process_data(self, location, **kwargs):
@@ -58,5 +53,4 @@
 
     def post_process_item(self, item, response, location):
         """Override with any post-processing on the item."""
->>>>>>> 60a2b827
         yield item