--- conflicted
+++ resolved
@@ -3,12 +3,8 @@
 
 from locations.automatic_spider_generator import AutomaticSpiderGenerator, DetectionRequestRule, DetectionResponseRule
 from locations.dict_parser import DictParser
-<<<<<<< HEAD
-from locations.geo import point_locations
+from locations.geo import country_iseadgg_centroids, point_locations
 from locations.items import Feature
-=======
-from locations.geo import country_iseadgg_centroids, point_locations
->>>>>>> ffe64d31
 
 # This store finder is a self-hosted WordPress plugin with a website
 # of https://wordpress.org/plugins/store-locator-le/ and source code
@@ -60,8 +56,8 @@
 # location).
 
 
-<<<<<<< HEAD
 class StoreLocatorPlusSelfSpider(Spider, AutomaticSpiderGenerator):
+    iseadgg_countries_list: list[str] = []
     searchable_points_files: list[str] = []
     search_radius: int = 0
     max_results: int = 0
@@ -82,13 +78,6 @@
             }
         ),
     ]
-=======
-class StoreLocatorPlusSelfSpider(Spider):
-    iseadgg_countries_list: list[str] = []
-    searchable_points_files: list[str] = []
-    search_radius: int = 0
-    max_results: int = 0
->>>>>>> ffe64d31
 
     def start_requests(self):
         if hasattr(self, "allowed_domains"):
@@ -137,14 +126,6 @@
                     }
                     yield FormRequest(url=url, formdata=formdata, method="POST")
 
-<<<<<<< HEAD
-    def parse(self, response: Response):
-        if len(response.json()["response"]) >= self.max_results and self.max_results > 0:
-            raise RuntimeError(
-                "Locations have probably been truncated due to max_results (or more) locations being returned by a single geographic radius search. Use more granular searchable_points_files and a smaller search_radius."
-            )
-        for location in response.json()["response"]:
-=======
     def parse(self, response, **kwargs):
         locations = response.json()["response"]
 
@@ -161,7 +142,6 @@
             self.crawler.stats.max_value("atp/geo_search/max_features_returned", len(locations))
 
         for location in locations:
->>>>>>> ffe64d31
             item = DictParser.parse(location)
             item.pop("addr_full", None)
             item["street_address"] = ", ".join(filter(None, [location.get("address"), location.get("address2")]))
