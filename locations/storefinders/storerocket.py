from scrapy import Spider
from scrapy.http import JsonRequest

from locations.automatic_spider_generator import AutomaticSpiderGenerator, DetectionRequestRule, DetectionResponseRule
from locations.dict_parser import DictParser
from locations.hours import OpeningHours
from locations.items import Feature, SocialMedia, set_social_media


<<<<<<< HEAD
class StoreRocketSpider(Spider, AutomaticSpiderGenerator):
=======
class StoreRocketSpider(Spider):
    """
    StoreRocket is a map based JSON API driven store locator.
    https://storerocket.io/

    To use, specify the `storerocket_id` and optionally `base_url` to set website attributes.
    """

>>>>>>> 60a2b827
    dataset_attributes = {"source": "api", "api": "storerocket.io"}
    storerocket_id: str = ""
    base_url: str | None = None
    detection_rules = [
        DetectionRequestRule(
            url=r"^https?:\/\/storerocket\.io\/api\/user\/(?P<storerocket_id>[0-9A-Za-z]+)\/locations(?:\?|\/|$)"
        ),
        DetectionResponseRule(js_objects={"storerocket_id": "window.StoreRocket.configs.projectId"}),
    ]

    def start_requests(self):
        yield JsonRequest(url=f"https://storerocket.io/api/user/{self.storerocket_id}/locations")

    def parse(self, response, **kwargs):
        if not response.json()["success"]:
            return

        for location in response.json()["results"]["locations"]:
            item = DictParser.parse(location)

            item["street_address"] = ", ".join(filter(None, [location["address_line_1"], location["address_line_2"]]))

            set_social_media(item, SocialMedia.FACEBOOK, location.get("facebook"))
            set_social_media(item, SocialMedia.INSTAGRAM, location.get("instagram"))
            set_social_media(item, SocialMedia.TWITTER, location.get("twitter"))

            if self.base_url:
                item["website"] = f'{self.base_url}?location={location["slug"]}'

            item["opening_hours"] = OpeningHours()
            hours_string = ""
            for day_name, day_hours in location["hours"].items():
                hours_string = hours_string + f" {day_name}: {day_hours}"
            item["opening_hours"].add_ranges_from_string(hours_string)

            yield from self.parse_item(item, location) or []

    def parse_item(self, item: Feature, location: dict, **kwargs):
        yield item<|MERGE_RESOLUTION|>--- conflicted
+++ resolved
@@ -7,18 +7,16 @@
 from locations.items import Feature, SocialMedia, set_social_media
 
 
-<<<<<<< HEAD
 class StoreRocketSpider(Spider, AutomaticSpiderGenerator):
-=======
-class StoreRocketSpider(Spider):
     """
     StoreRocket is a map based JSON API driven store locator.
     https://storerocket.io/
 
-    To use, specify the `storerocket_id` and optionally `base_url` to set website attributes.
+    To use, specify:
+      - `storerocket_id`: mandatory parameter
+      - `base_url`: optional parameter, sets the base URL for individual
+        location pages (which may be provided as a URL slug by this API)
     """
-
->>>>>>> 60a2b827
     dataset_attributes = {"source": "api", "api": "storerocket.io"}
     storerocket_id: str = ""
     base_url: str | None = None
