--- conflicted
+++ resolved
@@ -1,15 +1,10 @@
-from scrapy import Spider
+from scrapy import Selector, Spider
 from scrapy.http import JsonRequest
 
 from locations.automatic_spider_generator import AutomaticSpiderGenerator, DetectionRequestRule, DetectionResponseRule
 from locations.dict_parser import DictParser
-<<<<<<< HEAD
-from locations.geo import point_locations
-from locations.hours import DAYS_BY_FREQUENCY, OpeningHours
-=======
 from locations.geo import country_iseadgg_centroids, point_locations
 from locations.hours import DAYS_BY_FREQUENCY, OpeningHours, sanitise_day
->>>>>>> ffe64d31
 from locations.items import Feature
 from locations.pipelines.address_clean_up import merge_address_lines
 
@@ -125,12 +120,6 @@
             for url in self.start_urls:
                 yield JsonRequest(url=url)
 
-<<<<<<< HEAD
-    def parse(self, response):
-        if self.max_results != 0 and len(response.json()) >= self.max_results:
-            raise RuntimeError(
-                "Locations have probably been truncated due to max_results (or more) locations being returned by a single geographic radius search. Use more granular searchable_points_files and a smaller search_radius."
-=======
     def start_requests_geo_search_iseadgg_method(self):
         """
         NONPREFERRED geographic radius search method with
@@ -153,7 +142,6 @@
         else:
             raise ValueError(
                 "A minimum search_radius of 24 (kilometres) is required to be used for the ISEADGG geographic radius search method."
->>>>>>> ffe64d31
             )
         for lat, lon in country_iseadgg_centroids(self.iseadgg_countries_list, iseadgg_radius):
             if len(self.start_urls) == 0 and hasattr(self, "allowed_domains"):
@@ -211,27 +199,14 @@
             item.pop("addr_full", None)
             item["street_address"] = merge_address_lines([location.get("address"), location.get("address2")])
             item["name"] = location["store"]
-            # If we have preconfigured the exact days to use, start there
-<<<<<<< HEAD
-            if self.days is not None:
-                item["opening_hours"] = self.parse_opening_hours(location, self.days)
-            else:
-                # Otherwise, iterate over the possibilities until we get a first match
-                self.logger.warning(
-                    "Attempting to automatically detect the language of opening hours data. Specify spider parameter days = DAYS_EN or the appropriate language code to suppress this warning."
-                )
-                for days in self.possible_days:
-                    item["opening_hours"] = self.parse_opening_hours(location, days)
-                    if item["opening_hours"] is not None:
-                        self.days = days
-                        break
-=======
+
             if location.get("hours"):
+                # If we have preconfigured the exact days to use, start there
                 if self.days is not None:
                     item["opening_hours"] = self.parse_opening_hours(location, self.days)
                 else:
                     # Otherwise, iterate over the possibilities until we get a first match
-                    logging.warning(
+                    self.logger.warning(
                         "Attempting to detect opening hours - specify self.days = DAYS_EN or the appropriate language code to suppress this warning"
                     )
                     for days in self.possible_days:
@@ -239,25 +214,17 @@
                         if item["opening_hours"] is not None:
                             self.days = days
                             break
->>>>>>> ffe64d31
 
             yield from self.parse_item(item, location) or []
 
     def parse_item(self, item: Feature, location: dict):
         yield item
 
-<<<<<<< HEAD
-    def parse_opening_hours(self, location: dict, days: dict) -> OpeningHours | None:
-        hours_raw = DictParser.get_first_key(location, DictParser.hours_keys)
-        if not hours_raw:
-            return None
-=======
     def parse_opening_hours(self, location: dict, days: dict, **kwargs) -> OpeningHours | None:
         hours_raw = DictParser.get_first_key(location, DictParser.hours_keys)
         if not hours_raw:
             return None
         sel = Selector(text=location["hours"])
->>>>>>> ffe64d31
         oh = OpeningHours()
         oh.add_ranges_from_string(hours_raw, days=days)
         return oh