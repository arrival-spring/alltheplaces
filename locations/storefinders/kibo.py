from scrapy import Spider
from scrapy.http import JsonRequest, Response

from locations.automatic_spider_generator import AutomaticSpiderGenerator, DetectionRequestRule
from locations.dict_parser import DictParser
from locations.hours import DAYS_FULL, OpeningHours
from locations.items import Feature

# Documentation for the Kibo Commerce Storefront Location API is available at
# https://apidocs.kibocommerce.com/?spec=location_storefront#get-/commerce/storefront/locationUsageTypes/DL/locations
#
# To use this spider, specify a single start URL which is the location of the store's API path of:
# /commerce/storefront/locationUsageTypes/DL/locations


<<<<<<< HEAD
class KiboSpider(Spider, AutomaticSpiderGenerator):
    page_size: int = 1000
    detection_rules = [
        DetectionRequestRule(
            url=r"^(?P<start_urls__list>https?:\/\/[A-Za-z0-9\-.]+\/api\/commerce\/storefront\/locationUsageTypes\/SP\/locations)(?:\?|\/|$)"
        )
    ]
=======
class KiboSpider(Spider):
    page_size = 1000
    api_filter = None
>>>>>>> 62773592

    def start_requests(self):
        if self.api_filter:
            yield JsonRequest(url=f"{self.start_urls[0]}?pageSize={self.page_size}&filter={self.api_filter}")
        else:
            yield JsonRequest(url=f"{self.start_urls[0]}?pageSize={self.page_size}")

    def parse(self, response: Response):
        for location in response.json()["items"]:
            item = DictParser.parse(location)

            item["ref"] = location["code"]
            item["city"] = location["address"]["cityOrTown"]
            item["state"] = location["address"]["stateOrProvince"]
            item["postcode"] = location["address"]["postalOrZipCode"]
            if "email" in location["shippingOriginContact"]:
                item["email"] = location["shippingOriginContact"]["email"]
            if not item["phone"] and "phoneNumber" in location["shippingOriginContact"]:
                item["phone"] = location["shippingOriginContact"]["phoneNumber"]

            item["opening_hours"] = OpeningHours()
            hours_string = ""
            for day in DAYS_FULL:
                hours_for_day = location["regularHours"][day.lower()]
                if hours_for_day["isClosed"]:
                    continue
                if hours_for_day.get("openTime") and hours_for_day.get("closeTime"):
                    open_time = hours_for_day["openTime"]
                    close_time = hours_for_day["closeTime"]
                    hours_string = f"{hours_string} {day}: {open_time} - {close_time}"
                elif hours_label := hours_for_day.get("label"):
                    hours_string = f"{hours_string} {day}: {hours_label}"
            item["opening_hours"].add_ranges_from_string(hours_string)

            yield from self.parse_item(item, location) or []

            self.page_size = response.json()["pageSize"]
            locations_remaining = response.json()["totalCount"] - (response.json()["startIndex"] + self.page_size)
            if locations_remaining > 0:
                next_start_index = response.json()["startIndex"] + self.page_size
                yield JsonRequest(url=f"{self.start_urls[0]}?pageSize={self.page_size}&startIndex={next_start_index}")

    def parse_item(self, item: Feature, location: dict):
        yield item<|MERGE_RESOLUTION|>--- conflicted
+++ resolved
@@ -13,19 +13,14 @@
 # /commerce/storefront/locationUsageTypes/DL/locations
 
 
-<<<<<<< HEAD
 class KiboSpider(Spider, AutomaticSpiderGenerator):
     page_size: int = 1000
+    api_filter: str = None
     detection_rules = [
         DetectionRequestRule(
             url=r"^(?P<start_urls__list>https?:\/\/[A-Za-z0-9\-.]+\/api\/commerce\/storefront\/locationUsageTypes\/SP\/locations)(?:\?|\/|$)"
         )
     ]
-=======
-class KiboSpider(Spider):
-    page_size = 1000
-    api_filter = None
->>>>>>> 62773592
 
     def start_requests(self):
         if self.api_filter:
