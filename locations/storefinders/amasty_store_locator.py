from typing import Iterable

from scrapy import Request, Selector, Spider
from scrapy.http import Response

from locations.automatic_spider_generator import AutomaticSpiderGenerator, DetectionRequestRule
from locations.dict_parser import DictParser
from locations.items import Feature


<<<<<<< HEAD
class AmastyStoreLocatorSpider(Spider, AutomaticSpiderGenerator):
    detection_rules = [
        DetectionRequestRule(url=r"^https?:\/\/(?P<allowed_domains__list>[A-Za-z0-9\-.]+)\/amlocator\/index\/ajax\/?"),
        DetectionRequestRule(
            url=r"^(?P<start_urls__list>https?:\/\/(?P<allowed_domains__list>[A-Za-z0-9\-.]+)(?:\/[^\/]+)+\/amlocator\/index\/ajax\/?)$"
        ),
    ]

    def start_requests(self):
=======
class AmastyStoreLocatorSpider(Spider):
    """
    This store finder is provided as an extension either for Magento v1 or
    Magento v2. Some limited documentation on the store finder is provided as:
      v1: https://amasty.com/docs/doku.php?id=magento_1:store_locator
      v2: https://amasty.com/docs/doku.php?id=magento_2:store_locator

    To use this spider, specify one or more allowed_domain, and the default
    path /amlocator/index/ajax/ will be requested. If for some reason the path
    is not default, it can be overridden by supplying the full paths in
    start_urls.

    JSON dictionaries are returned but are highly variable in the quantity and
    type of fields within. Ther is often a popup_html field in the JSON
    dictionaries which contains HTML data relating to the feature and whilst
    some of this popup_html is parsed by default, often there are fields such
    as addresses and phone numbers that need to be manually extracted by
    overriding the pre_process_data and/or post_process_item functions of this
    spider.
    """

    def start_requests(self) -> Iterable[Request]:
>>>>>>> 5dfc5bee
        if len(self.start_urls) == 0:
            for domain in self.allowed_domains:
                yield Request(url=f"https://{domain}/amlocator/index/ajax/")
        else:
            for url in self.start_urls:
                yield Request(url=url)

    def parse(self, response: Response) -> Iterable[Feature]:
        yield from self.parse_features(response.json()["items"])

    def parse_features(self, features: dict) -> Iterable[Feature]:
        for feature in features:
            self.pre_process_data(feature)
            item = DictParser.parse(feature)
            if "popup_html" in feature:
                popup_html = Selector(text=feature["popup_html"])
                if not item["name"]:
                    item["name"] = " ".join(
                        popup_html.xpath('//div[contains(@class, "amlocator-title")]//text()').get().split()
                    )
                if not item["website"]:
                    item["website"] = popup_html.xpath('//a[contains(@class, "amlocator-link")]/@href').get()
            else:
                popup_html = None
            yield from self.post_process_item(item, feature, popup_html)

    def pre_process_data(self, feature: dict) -> None:
        """Override with any pre-processing on the item."""

    def post_process_item(self, item: Feature, feature: dict, popup_html: Selector) -> Iterable[Feature]:
        """Override with any post-processing on the item."""
        yield item<|MERGE_RESOLUTION|>--- conflicted
+++ resolved
@@ -8,18 +8,7 @@
 from locations.items import Feature
 
 
-<<<<<<< HEAD
 class AmastyStoreLocatorSpider(Spider, AutomaticSpiderGenerator):
-    detection_rules = [
-        DetectionRequestRule(url=r"^https?:\/\/(?P<allowed_domains__list>[A-Za-z0-9\-.]+)\/amlocator\/index\/ajax\/?"),
-        DetectionRequestRule(
-            url=r"^(?P<start_urls__list>https?:\/\/(?P<allowed_domains__list>[A-Za-z0-9\-.]+)(?:\/[^\/]+)+\/amlocator\/index\/ajax\/?)$"
-        ),
-    ]
-
-    def start_requests(self):
-=======
-class AmastyStoreLocatorSpider(Spider):
     """
     This store finder is provided as an extension either for Magento v1 or
     Magento v2. Some limited documentation on the store finder is provided as:
@@ -39,9 +28,14 @@
     overriding the pre_process_data and/or post_process_item functions of this
     spider.
     """
+    detection_rules = [
+        DetectionRequestRule(url=r"^https?:\/\/(?P<allowed_domains__list>[A-Za-z0-9\-.]+)\/amlocator\/index\/ajax\/?"),
+        DetectionRequestRule(
+            url=r"^(?P<start_urls__list>https?:\/\/(?P<allowed_domains__list>[A-Za-z0-9\-.]+)(?:\/[^\/]+)+\/amlocator\/index\/ajax\/?)$"
+        ),
+    ]
 
     def start_requests(self) -> Iterable[Request]:
->>>>>>> 5dfc5bee
         if len(self.start_urls) == 0:
             for domain in self.allowed_domains:
                 yield Request(url=f"https://{domain}/amlocator/index/ajax/")
