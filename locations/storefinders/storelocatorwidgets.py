--- conflicted
+++ resolved
@@ -10,18 +10,14 @@
 from locations.items import Feature
 
 
-<<<<<<< HEAD
 class StoreLocatorWidgetsSpider(Spider, AutomaticSpiderGenerator):
-=======
-class StoreLocatorWidgetsSpider(Spider):
     """
     Store Locator Widgets are a set of store locator components.
     https://www.storelocatorwidgets.com/api/
 
-    To use, specify a `key`
+    To use, specify:
+      - `key`: mandatory parameter
     """
-
->>>>>>> 60a2b827
     dataset_attributes = {"source": "api", "api": "storelocatorwidgets.com"}
     key: str = ""
     detection_rules = [
