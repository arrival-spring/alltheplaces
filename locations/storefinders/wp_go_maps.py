import base64
import json
import zlib
from typing import Iterable

from scrapy import Request, Spider
from scrapy.http import Response

from locations.automatic_spider_generator import AutomaticSpiderGenerator, DetectionRequestRule, DetectionResponseRule
from locations.dict_parser import DictParser
from locations.items import Feature

# A base spider for WP Go Maps (https://wordpress.org/plugins/wp-google-maps/
# and https://www.wpgmaps.com/).
#
# Supply `allowed_domains` as the domain containing the store finder page.
# In some rare circumstances where the WordPress API endpoint is in a custom
# path, specify an explicit `start_urls` to the path of
# `/wp-json/wpgmza/v1/features/`.
#
# This store finder allows multiple feature layers to be returned from the
# same API endpoint. Most store locator implementations will only have a
# single feature layer with identifier of "1". Only in circumstances where
# a different feature layer needs to be used should a value for the `map_id`
# attribute of this class be supplied. All valid `map_id` values can be found
# by typing `window.WPGMZA.maps.map(i => {return i.id})` into a Firefox
# JavaScript console on the store finder page to observe any identifiers
# returned other than the default of "1".
#
# If clean-up to extracted data is required, or additional data fields need to
# be extracted, override the `post_process_item` method.
<<<<<<< HEAD

=======


class WpGoMapsSpider(Spider):
    map_id: int = None
    length: int = 10000
    start: int = 0
>>>>>>> 5dfc5bee

class WpGoMapsSpider(Spider, AutomaticSpiderGenerator):
    map_id: int = None
    length: int = 10000
    start: int = 0
    detection_rules = [
        DetectionRequestRule(
            url=r"^https?:\/\/(?P<allowed_domains__list>[A-Za-z0-9\-.]+)\/wp-json\/wpgmza\/v1\/features\/"
        ),
        DetectionRequestRule(
            url=r"^(?P<start_urls__list>https?:\/\/(?P<allowed_domains__list>[A-Za-z0-9\-.]+)(?:\/[^\/]+)+\/wp-json\/wpgmza\/v1\/features\/)"
        ),
        DetectionResponseRule(
            js_objects={"allowed_domains": r'(typeof window.WPGMZA == "object") ? [window.location.hostname] : null'}
        ),
        DetectionResponseRule(
            js_objects={
                "allowed_domains": r'(typeof window.wpgmza_google_api_status == "object") ? [window.location.hostname] : null'
            }
        ),
    ]

    def start_requests(self) -> Iterable[Request]:
        urls = self.start_urls
        if len(self.start_urls) == 0:
            if self.map_id is not None:
                urls.append(self.features_url_for(self.map_id))
            else:
                urls.append(f"https://{self.allowed_domains[0]}/wp-json/wpgmza/v1/features/")

        for url in urls:
            yield Request(url=url, callback=self.parse)

    def parse(self, response: Response) -> Iterable[Feature]:
        yield from self.parse_stores(response)

    def features_url_for(self, map_id: int) -> str:
        param = {"filter": json.dumps({"map_id": map_id})}
        return f"https://{self.allowed_domains[0]}/wp-json/wpgmza/v1/features/{self.encode_params(param)}"

    # https://www.wpgmaps.com/wp-json/wpgmza/v1/marker-listing/base64eJyrVirIKHDOSSwuVrJSCg9w941yjInxTSzKTi3yySwuycxLj4lxSizOTAbxlHSUiksSi0qUrAx0lHJS89JLMpSsDIHs3MSC+MwUINu0FgB6phsI
    #  eJyrVirIKHDOSSwuVrJSCg9w941yjInxTSzKTi3yySwuycxLj4lxSizOTAbxlHSUiksSi0qUrAx0lHJS89JLMpSsDIHs3MSC+MwUINu0FgB6phsI Gzip decompresses to:
    # {"phpClass":"WPGMZA\\MarkerListing\\BasicList","start":0,"length":10,"map_id":15}
    def encode_params(self, params):
        data = zlib.compress(json.dumps(params).encode())
        path = base64.b64encode(data).rstrip(b"=").decode()
        return f"base64{path}"

    def pre_process_marker(self, marker: dict) -> dict:
        if "<img" in marker["title"]:
            marker.pop("title")

        if "<img" in marker["address"]:
            marker.pop("address")
        return marker

    def post_process_item(self, item: Feature, location: dict) -> Feature:
        return item

    def parse_stores(self, response: Response) -> Iterable[Feature]:
        for marker in response.json()["markers"]:
            location = self.pre_process_marker(marker)
            item = DictParser.parse(location)
            yield self.post_process_item(item, location)<|MERGE_RESOLUTION|>--- conflicted
+++ resolved
@@ -29,21 +29,10 @@
 #
 # If clean-up to extracted data is required, or additional data fields need to
 # be extracted, override the `post_process_item` method.
-<<<<<<< HEAD
 
-=======
-
-
-class WpGoMapsSpider(Spider):
-    map_id: int = None
-    length: int = 10000
-    start: int = 0
->>>>>>> 5dfc5bee
 
 class WpGoMapsSpider(Spider, AutomaticSpiderGenerator):
     map_id: int = None
-    length: int = 10000
-    start: int = 0
     detection_rules = [
         DetectionRequestRule(
             url=r"^https?:\/\/(?P<allowed_domains__list>[A-Za-z0-9\-.]+)\/wp-json\/wpgmza\/v1\/features\/"
