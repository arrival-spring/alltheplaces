from scrapy import Spider
from scrapy.http import JsonRequest

from locations.automatic_spider_generator import AutomaticSpiderGenerator, DetectionRequestRule, DetectionResponseRule
from locations.dict_parser import DictParser


<<<<<<< HEAD
class ClosebySpider(Spider, AutomaticSpiderGenerator):
=======
class ClosebySpider(Spider):
    """
    Closeby is a map based storefinder, relying on a JSON API.

    Use by specifying the `api_key` spider attribute.
    """

>>>>>>> 60a2b827
    dataset_attributes = {"source": "api", "api": "closeby.co"}
    api_key: str = ""
    detection_rules = [
        DetectionRequestRule(url=r"^https?:\/\/www\.closeby\.co\/embed\/(?P<api_key>[0-9a-f]{32})(?:\?|\/|$)"),
        DetectionResponseRule(js_objects={"api_key": r"window.__closeby__.mapKey"}),
    ]

    def start_requests(self):
        yield JsonRequest(url=f"https://www.closeby.co/embed/{self.api_key}/locations")

    def parse(self, response):
        for location in response.json()["locations"]:
            self.pre_process_data(location)

            item = DictParser.parse(location)
            item["addr_full"] = location.get("address_full")

            yield from self.post_process_item(item, response, location) or []

    def post_process_item(self, item, response, location):
        """Override with any post-processing on the item."""
        yield item

    def pre_process_data(self, location: dict, **kwargs):
        """Override with any pre-processing on the item."""<|MERGE_RESOLUTION|>--- conflicted
+++ resolved
@@ -5,17 +5,12 @@
 from locations.dict_parser import DictParser
 
 
-<<<<<<< HEAD
 class ClosebySpider(Spider, AutomaticSpiderGenerator):
-=======
-class ClosebySpider(Spider):
     """
     Closeby is a map based storefinder, relying on a JSON API.
 
     Use by specifying the `api_key` spider attribute.
     """
-
->>>>>>> 60a2b827
     dataset_attributes = {"source": "api", "api": "closeby.co"}
     api_key: str = ""
     detection_rules = [
