from scrapy import Spider
from scrapy.http import JsonRequest, Response

from locations.automatic_spider_generator import AutomaticSpiderGenerator, DetectionRequestRule, DetectionResponseRule
from locations.dict_parser import DictParser
from locations.hours import DAYS, OpeningHours
from locations.items import Feature


<<<<<<< HEAD
class UberallSpider(Spider, AutomaticSpiderGenerator):
=======
class UberallSpider(Spider):
    """
    Uberall provides a web based store locator.
    https://uberall.com/en-us/products/locator-local-pages

    Use by specifying the `key`, and optional filtering via `business_id_filter`
    """

>>>>>>> 60a2b827
    dataset_attributes = {"source": "api", "api": "uberall.com"}
    key: str = ""
    business_id_filter: int = None
    detection_rules = [
        DetectionRequestRule(url=r"^https?:\/\/locator\.uberall\.com\/api\/storefinders\/(?P<key>\w+)\/"),
        DetectionResponseRule(xpaths={"key": r'//div[@id="store-finder-widget"]/@data-key'}),
    ]

    def start_requests(self):
        yield JsonRequest(url=f"https://uberall.com/api/storefinders/{self.key}/locations/all")

    def parse(self, response: Response):
        if response.json()["status"] != "SUCCESS":
            self.logger.warning("Request failed")

        for feature in response.json()["response"]["locations"]:
            self.pre_process_data(feature)
            if self.business_id_filter:
                if feature["businessId"] != self.business_id_filter:
                    continue

            feature["street_address"] = ", ".join(filter(None, [feature["streetAndNumber"], feature["addressExtra"]]))
            feature["ref"] = feature.get("identifier")

            item = DictParser.parse(feature)

            item["image"] = ";".join(filter(None, [p.get("publicUrl") for p in feature["photos"] or []]))

            oh = OpeningHours()
            for rule in feature["openingHours"]:
                if rule.get("closed"):
                    continue
                # I've only seen from1 and from2, but I guess it could any length
                for i in range(1, 3):
                    if rule.get(f"from{i}") and rule.get(f"to{i}"):
                        oh.add_range(
                            DAYS[rule["dayOfWeek"] - 1],
                            rule[f"from{i}"],
                            rule[f"to{i}"],
                        )
            item["opening_hours"] = oh.as_opening_hours()

            yield from self.post_process_item(item, response, feature)

    def post_process_item(self, item, response, location):
        """Override with any post-processing on the item."""
        yield item

<<<<<<< HEAD
    def parse_item(self, item: Feature, feature: dict):
        yield item
=======
    def pre_process_data(self, location, **kwargs):
        """Override with any pre-processing on the item."""
>>>>>>> 60a2b827
<|MERGE_RESOLUTION|>--- conflicted
+++ resolved
@@ -7,18 +7,15 @@
 from locations.items import Feature
 
 
-<<<<<<< HEAD
 class UberallSpider(Spider, AutomaticSpiderGenerator):
-=======
-class UberallSpider(Spider):
     """
     Uberall provides a web based store locator.
     https://uberall.com/en-us/products/locator-local-pages
 
-    Use by specifying the `key`, and optional filtering via `business_id_filter`
+    To use, specify:
+      - `key`: mandatory parameter
+      - `business_id_filter`: optional parameter, default value is `None`
     """
-
->>>>>>> 60a2b827
     dataset_attributes = {"source": "api", "api": "uberall.com"}
     key: str = ""
     business_id_filter: int = None
@@ -67,10 +64,5 @@
         """Override with any post-processing on the item."""
         yield item
 
-<<<<<<< HEAD
-    def parse_item(self, item: Feature, feature: dict):
-        yield item
-=======
     def pre_process_data(self, location, **kwargs):
-        """Override with any pre-processing on the item."""
->>>>>>> 60a2b827
+        """Override with any pre-processing on the item."""