--- conflicted
+++ resolved
@@ -8,8 +8,14 @@
 from locations.items import Feature
 
 
-<<<<<<< HEAD
 class AmrestEUSpider(Spider, AutomaticSpiderGenerator):
+    """
+    AmRest is a European multinational casual dining, fast-food restaurant and coffee shop operator headquartered in the Spanish capital, Madrid
+    https://www.wikidata.org/wiki/Q4738898
+    https://en.wikipedia.org/wiki/AmRest
+
+    This spider is specifically for the common functionality across all child brands.
+    """
     api_brand_key: str = None
     api_brand_country_key: str = None
     api_source: str = None
@@ -66,49 +72,6 @@
             url=r"^https?:\/\/api\.amrest\.eu\/amdv\/ordering-api\/(?P<api_brand_country_key>[^\/]+)\/rest\/v2\/restaurants\/(?:\d+\/(?P<api_channel>[A-Z_]+)|details\/\d+)$",
         ),
     ]
-=======
-class AmrestEUSpider(Spider):
-    """
-    AmRest is a European multinational casual dining, fast-food restaurant and coffee shop operator headquartered in the Spanish capital, Madrid
-    https://www.wikidata.org/wiki/Q4738898
-    https://en.wikipedia.org/wiki/AmRest
-
-    This spider is specifically for the common functionality across all child brands.
-    """
-
-    base_urls = ["https://api.amrest.eu/amdv/ordering-api/{}/"]
-    auth_url = "rest/v1/auth/get-token"
-    restaurants_url = "rest/v2/restaurants/"
-    base_headers = {"source": "WEB"}
-    # following 'deviceUuid' is the default for BK and KFC. PH uses generated one, but seems to work
-    # with default one as well
-    auth_data = {
-        "deviceUuid": "FFFFFFFF-FFFF-FFFF-FFFF-FFFFFFFFFFFF",
-        "deviceUuidSource": "FINGERPRINT",
-        "source": "WEB_KFC",
-    }
-
-    CHANNELS = {
-        "takeout": "TAKEOUT",
-        "takeaway": "TAKEAWAY",
-        "dineIn": "DINE_IN",
-        "delivery": "DELIVERY",
-    }
-
-    # Restaurants details endpoint url is different for different brands - for PH and BK involves channel.
-    # Usually it works out with TAKEOUT, but if it's not supported by restaurant, different channel was
-    # noticed to work fine.
-    def make_details_url(self, root_url, restaurant):
-        match self.item_attributes["brand"]:
-            case "KFC":
-                return f"{root_url}{self.restaurants_url}details/{restaurant['id']}"
-            case "Pizza Hut" | "Burger King" | "La Tagliatella":
-                for channel_key, channel in self.CHANNELS.items():
-                    if restaurant.get(channel_key):
-                        return f"{root_url}{self.restaurants_url}{restaurant['id']}/{channel}"
-            case _:
-                raise CloseSpider(f"Brand '{self.item_attributes['brand']}' not supported")
->>>>>>> 60a2b827
 
     def start_requests(self):
         headers = {
