--- conflicted
+++ resolved
@@ -1,9 +1,5 @@
 from scrapy import Spider
-<<<<<<< HEAD
-from scrapy.http import JsonRequest
-=======
 from scrapy.http import JsonRequest, Response
->>>>>>> 5dfc5bee
 
 from locations.automatic_spider_generator import AutomaticSpiderGenerator, DetectionRequestRule
 from locations.categories import Extras, apply_yes_no
@@ -26,7 +22,6 @@
     api_source: str = None
     api_auth_source: str = None
     api_channel: str = None
-<<<<<<< HEAD
     detection_rules = [
         DetectionRequestRule(
             url=r"^https?:\/\/api\.amrest\.eu\/amdv\/ordering-api\/(?P<api_brand_country_key>[^\/]+)\/rest\/v1\/auth\/get-token$",
@@ -78,8 +73,6 @@
             url=r"^https?:\/\/api\.amrest\.eu\/amdv\/ordering-api\/(?P<api_brand_country_key>[^\/]+)\/rest\/v2\/restaurants\/(?:\d+\/(?P<api_channel>[A-Z_]+)|details\/\d+)$",
         ),
     ]
-=======
->>>>>>> 5dfc5bee
 
     def start_requests(self):
         headers = {
@@ -153,15 +146,9 @@
             apply_yes_no(Extras.OUTDOOR_SEATING, item, location.get("garden"), False)
             apply_yes_no(Extras.WIFI, item, "wifi" in extra_features, False)
 
-<<<<<<< HEAD
-        yield from self.parse_item(item, location)
-
-    def parse_item(self, item: Feature, location: dict):
-=======
         yield from self.post_process_item(item, response, location)
 
     def post_process_item(self, item: Feature, response: Response, location: dict):
->>>>>>> 5dfc5bee
         yield item
 
     @staticmethod
