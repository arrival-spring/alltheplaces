from scrapy import Spider

from locations.automatic_spider_generator import AutomaticSpiderGenerator, DetectionRequestRule
from locations.dict_parser import DictParser
from locations.hours import DAYS_FULL, OpeningHours

# To use this spider, specify one or more start_urls which have a domain of
# www.locally.com or brandname.locally.com and path of /stores/conversion_data
# Include all arguments in the URL.
<<<<<<< HEAD
=======

>>>>>>> 5dfc5bee


class LocallySpider(Spider, AutomaticSpiderGenerator):
    """
    Locally provides an embeddable storefinder.
    https://support.locally.com/en/support/solutions/articles/14000098813-store-locator-overview

    To use, specify `start_urls`
    """

    custom_settings = {"ROBOTSTXT_OBEY": False}
<<<<<<< HEAD
    detection_rules = [
        DetectionRequestRule(
            url=r"^(?P<start_urls__list>https?:\/\/(?P<allowed_domains__list>[A-Za-z0-9\-.]+\.locally\.com)\/stores\/conversion_data\?.+)$"
        )
    ]
=======
>>>>>>> 5dfc5bee

    def parse(self, response):
        for location in response.json()["markers"]:
            self.pre_process_data(location)
            item = DictParser.parse(location)
<<<<<<< HEAD

=======
>>>>>>> 5dfc5bee
            item["opening_hours"] = OpeningHours()
            for day in DAYS_FULL:
                open = f"{day[:3].lower()}_time_open"
                close = f"{day[:3].lower()}_time_close"
                if not location.get(open) or len(str(location.get(open))) < 3:
                    continue
                item["opening_hours"].add_range(
                    day=day,
                    open_time=f"{str(location.get(open))[:-2]}:{str(location.get(open))[-2:]}",
                    close_time=f"{str(location.get(close))[:-2]}:{str(location.get(close))[-2:]}",
                )

            yield from self.post_process_item(item, response, location) or []

    def pre_process_data(self, location, **kwargs):
        """Override with any pre-processing on the item."""

    def post_process_item(self, item, response, location):
        """Override with any post-processing on the item."""
        yield item<|MERGE_RESOLUTION|>--- conflicted
+++ resolved
@@ -3,14 +3,6 @@
 from locations.automatic_spider_generator import AutomaticSpiderGenerator, DetectionRequestRule
 from locations.dict_parser import DictParser
 from locations.hours import DAYS_FULL, OpeningHours
-
-# To use this spider, specify one or more start_urls which have a domain of
-# www.locally.com or brandname.locally.com and path of /stores/conversion_data
-# Include all arguments in the URL.
-<<<<<<< HEAD
-=======
-
->>>>>>> 5dfc5bee
 
 
 class LocallySpider(Spider, AutomaticSpiderGenerator):
@@ -22,23 +14,17 @@
     """
 
     custom_settings = {"ROBOTSTXT_OBEY": False}
-<<<<<<< HEAD
     detection_rules = [
         DetectionRequestRule(
             url=r"^(?P<start_urls__list>https?:\/\/(?P<allowed_domains__list>[A-Za-z0-9\-.]+\.locally\.com)\/stores\/conversion_data\?.+)$"
         )
     ]
-=======
->>>>>>> 5dfc5bee
 
     def parse(self, response):
         for location in response.json()["markers"]:
             self.pre_process_data(location)
             item = DictParser.parse(location)
-<<<<<<< HEAD
 
-=======
->>>>>>> 5dfc5bee
             item["opening_hours"] = OpeningHours()
             for day in DAYS_FULL:
                 open = f"{day[:3].lower()}_time_open"
