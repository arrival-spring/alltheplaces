from scrapy import Spider

from locations.automatic_spider_generator import AutomaticSpiderGenerator, DetectionRequestRule
from locations.dict_parser import DictParser
from locations.hours import DAYS_FULL, OpeningHours
from locations.items import Feature

# To use this spider, specify one or more start_urls which have a domain of
# www.locally.com or brandname.locally.com and path of /stores/conversion_data
# Include all arguments in the URL.

<<<<<<< HEAD

class LocallySpider(Spider, AutomaticSpiderGenerator):
=======
class LocallySpider(scrapy.Spider):
    """
    Locally provides an embeddable storefinder.
    https://support.locally.com/en/support/solutions/articles/14000098813-store-locator-overview

    To use, specify `start_urls`
    """

    allowed_domains = []
    start_urls = []
    api_key = None  # Later, will refactor to this
>>>>>>> 60a2b827
    custom_settings = {"ROBOTSTXT_OBEY": False}
    detection_rules = [
        DetectionRequestRule(
            url=r"^(?P<start_urls__list>https?:\/\/(?P<allowed_domains__list>[A-Za-z0-9\-.]+\.locally\.com)\/stores\/conversion_data\?.+)$"
        )
    ]

    def parse(self, response):
        for location in response.json()["markers"]:
<<<<<<< HEAD
            self.pre_process_item(location)
            item = DictParser.parse(location)
            item["opening_hours"] = OpeningHours()
=======
            oh = OpeningHours()
            self.pre_process_data(location)
            item = DictParser.parse(location)
>>>>>>> 60a2b827
            for day in DAYS_FULL:
                open = f"{day[:3].lower()}_time_open"
                close = f"{day[:3].lower()}_time_close"
                if not location.get(open) or len(str(location.get(open))) < 3:
                    continue
                item["opening_hours"].add_range(
                    day=day,
                    open_time=f"{str(location.get(open))[:-2]}:{str(location.get(open))[-2:]}",
                    close_time=f"{str(location.get(close))[:-2]}:{str(location.get(close))[-2:]}",
                )
<<<<<<< HEAD
            yield from self.post_process_item(item, location)

    def pre_process_item(self, location: dict):
        pass

    def post_process_item(self, item: Feature, location: dict):
=======
            item["opening_hours"] = oh.as_opening_hours()

            yield from self.post_process_item(item, response, location) or []

    def pre_process_data(self, location, **kwargs):
        """Override with any pre-processing on the item."""

    def post_process_item(self, item, response, location):
        """Override with any post-processing on the item."""
>>>>>>> 60a2b827
        yield item<|MERGE_RESOLUTION|>--- conflicted
+++ resolved
@@ -9,22 +9,14 @@
 # www.locally.com or brandname.locally.com and path of /stores/conversion_data
 # Include all arguments in the URL.
 
-<<<<<<< HEAD
 
 class LocallySpider(Spider, AutomaticSpiderGenerator):
-=======
-class LocallySpider(scrapy.Spider):
     """
     Locally provides an embeddable storefinder.
     https://support.locally.com/en/support/solutions/articles/14000098813-store-locator-overview
 
     To use, specify `start_urls`
     """
-
-    allowed_domains = []
-    start_urls = []
-    api_key = None  # Later, will refactor to this
->>>>>>> 60a2b827
     custom_settings = {"ROBOTSTXT_OBEY": False}
     detection_rules = [
         DetectionRequestRule(
@@ -34,15 +26,10 @@
 
     def parse(self, response):
         for location in response.json()["markers"]:
-<<<<<<< HEAD
-            self.pre_process_item(location)
-            item = DictParser.parse(location)
-            item["opening_hours"] = OpeningHours()
-=======
-            oh = OpeningHours()
             self.pre_process_data(location)
             item = DictParser.parse(location)
->>>>>>> 60a2b827
+
+            item["opening_hours"] = OpeningHours()
             for day in DAYS_FULL:
                 open = f"{day[:3].lower()}_time_open"
                 close = f"{day[:3].lower()}_time_close"
@@ -53,15 +40,6 @@
                     open_time=f"{str(location.get(open))[:-2]}:{str(location.get(open))[-2:]}",
                     close_time=f"{str(location.get(close))[:-2]}:{str(location.get(close))[-2:]}",
                 )
-<<<<<<< HEAD
-            yield from self.post_process_item(item, location)
-
-    def pre_process_item(self, location: dict):
-        pass
-
-    def post_process_item(self, item: Feature, location: dict):
-=======
-            item["opening_hours"] = oh.as_opening_hours()
 
             yield from self.post_process_item(item, response, location) or []
 
@@ -70,5 +48,4 @@
 
     def post_process_item(self, item, response, location):
         """Override with any post-processing on the item."""
->>>>>>> 60a2b827
         yield item