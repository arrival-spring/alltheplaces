--- conflicted
+++ resolved
@@ -6,10 +6,7 @@
 from locations.items import Feature
 
 
-<<<<<<< HEAD
 class VirtualEarthSpider(Spider, AutomaticSpiderGenerator):
-=======
-class VirtualEarthSpider(Spider):
     """
     A virtual earth spider is typically data hosted via virtualearth.net as a JSON API.
 
@@ -20,13 +17,14 @@
 
     See https://learn.microsoft.com/en-us/bingmaps/spatial-data-services/query-api/
 
-    Provide the `dataset_id`, `dataset_name` and `key`.
-
-    Optionally a `filter` or `select` can be specified to limit the data returned.
-
+    To use, specify:
+      - `dataset_id`: mandatory parameter
+      - `dataset_name`: mandatory parameter
+      - `api_key`: mandatory parameter
+      - `dataset_filter`: optional parameter, default value is "Adresstyp Eq 1"
+      - `dataset_select`: optional parameter, default valus is "*"
+      - `page_size`: optional parameter, default value is 250
     """
-
->>>>>>> 60a2b827
     dataset_attributes = {"source": "api", "api": "virtualearth.net"}
     dataset_id = ""
     dataset_name = ""
