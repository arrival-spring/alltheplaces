import urllib.parse

from scrapy import Spider
from scrapy.http import JsonRequest, Response

from locations.automatic_spider_generator import AutomaticSpiderGenerator, DetectionRequestRule
from locations.dict_parser import DictParser
from locations.hours import DAYS, OpeningHours
from locations.items import Feature


class MomentFeedSpider(Spider, AutomaticSpiderGenerator):
    dataset_attributes = {"source": "api", "api": "momentfeed.com"}
    api_key: str = ""
    page_size: int = 100
    detection_rules = [
        DetectionRequestRule(
            url=r"^https?:\/\/api\.momentfeed\.com\/v1\/analytics\/api\/llp\/meta\.json\?.*?(?<=[?&])auth_token=(?P<api_key>[A-Z]+)(?:&|$)"
        ),
        DetectionRequestRule(
            url=r"^https?:\/\/uberall\.com\/api\/mf-lp-adapter\/llp\.json\?.*?(?<=[?&])auth_token=(?P<api_key>[A-Z]+)(?:&|$)"
        ),
    ]

    def start_requests(self):
        yield JsonRequest(
            url=f"https://api.momentfeed.com/v1/analytics/api/llp.json?auth_token={self.api_key}&pageSize={self.page_size}&page=1"
        )

    def parse(self, response: Response):
        if "message" in response.json():
            return

        for feature in response.json():
            if feature["status"] != "open":
                continue

            store_info = feature["store_info"]

            item = DictParser.parse(store_info)
            item["ref"] = store_info["corporate_id"]
            item["street_address"] = ", ".join(filter(None, [store_info["address"], store_info["address_extended"]]))
            item["addr_full"] = None

            oh = OpeningHours()
            for day in store_info["store_hours"].split(";"):
                rule = day.split(",")
                if len(rule) == 3:
                    oh.add_range(day=DAYS[int(rule[0]) - 1], open_time=rule[1], close_time=rule[2], time_format="%H%M")

            item["opening_hours"] = oh.as_opening_hours()

            for provider in store_info["providers"]:
                if provider["_type"] == "Facebook":
                    item["facebook"] = provider["url"]
                    break

            item["twitter"] = feature["twitter_handle"]

            yield from self.parse_item(item, feature, store_info)

        if len(response.json()) == self.page_size:
            page = int(urllib.parse.parse_qs(urllib.parse.urlparse(response.url).query)["page"][0])
            yield JsonRequest(
<<<<<<< HEAD
                url=f"https://api.momentfeed.com/v1/analytics/api/llp.json?auth_token={self.api_key}&pageSize={self.page_size}&page={page+1}"
=======
                url=f"https://api.momentfeed.com/v1/analytics/api/llp.json?auth_token={self.id}&pageSize={self.page_size}&page={page + 1}"
>>>>>>> f79e3768
            )

    def parse_item(self, item: Feature, feature: dict, store_info: dict):
        yield item<|MERGE_RESOLUTION|>--- conflicted
+++ resolved
@@ -60,13 +60,9 @@
             yield from self.parse_item(item, feature, store_info)
 
         if len(response.json()) == self.page_size:
-            page = int(urllib.parse.parse_qs(urllib.parse.urlparse(response.url).query)["page"][0])
+            next_page = int(urllib.parse.parse_qs(urllib.parse.urlparse(response.url).query)["page"][0]) + 1
             yield JsonRequest(
-<<<<<<< HEAD
-                url=f"https://api.momentfeed.com/v1/analytics/api/llp.json?auth_token={self.api_key}&pageSize={self.page_size}&page={page+1}"
-=======
-                url=f"https://api.momentfeed.com/v1/analytics/api/llp.json?auth_token={self.id}&pageSize={self.page_size}&page={page + 1}"
->>>>>>> f79e3768
+                url=f"https://api.momentfeed.com/v1/analytics/api/llp.json?auth_token={self.api_key}&pageSize={self.page_size}&page={next_page}"
             )
 
     def parse_item(self, item: Feature, feature: dict, store_info: dict):
