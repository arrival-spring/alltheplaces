import urllib.parse

from scrapy import Spider
from scrapy.http import JsonRequest, Response

from locations.automatic_spider_generator import AutomaticSpiderGenerator, DetectionRequestRule
from locations.dict_parser import DictParser
from locations.hours import DAYS, OpeningHours
from locations.items import Feature


<<<<<<< HEAD
class MomentFeedSpider(Spider, AutomaticSpiderGenerator):
=======
class MomentFeedSpider(Spider):
    """
    MomentFeed (owned by Uberall)
    https://momentfeed.com/

    To use, specify `id` and optionally, `page_size`
    """

>>>>>>> 60a2b827
    dataset_attributes = {"source": "api", "api": "momentfeed.com"}
    api_key: str = ""
    page_size: int = 100
    detection_rules = [
        DetectionRequestRule(
            url=r"^https?:\/\/api\.momentfeed\.com\/v1\/analytics\/api\/llp\/meta\.json\?.*?(?<=[?&])auth_token=(?P<api_key>[A-Z]+)(?:&|$)"
        ),
        DetectionRequestRule(
            url=r"^https?:\/\/uberall\.com\/api\/mf-lp-adapter\/llp\.json\?.*?(?<=[?&])auth_token=(?P<api_key>[A-Z]+)(?:&|$)"
        ),
    ]

    def start_requests(self):
        yield JsonRequest(
            url=f"https://api.momentfeed.com/v1/analytics/api/llp.json?auth_token={self.api_key}&pageSize={self.page_size}&page=1"
        )

    def parse(self, response: Response):
        if "message" in response.json():
            return

        for feature in response.json():
            if feature["status"] != "open":
                continue

            store_info = feature["store_info"]

            item = DictParser.parse(store_info)
            item["ref"] = store_info["corporate_id"]
            item["street_address"] = ", ".join(filter(None, [store_info["address"], store_info["address_extended"]]))
            item["addr_full"] = None

            oh = OpeningHours()
            for day in store_info["store_hours"].split(";"):
                rule = day.split(",")
                if len(rule) == 3:
                    oh.add_range(day=DAYS[int(rule[0]) - 1], open_time=rule[1], close_time=rule[2], time_format="%H%M")

            item["opening_hours"] = oh.as_opening_hours()

            for provider in store_info["providers"]:
                if provider["_type"] == "Facebook":
                    item["facebook"] = provider["url"]
                    break

            item["twitter"] = feature["twitter_handle"]

            yield from self.parse_item(item, feature, store_info)

        if len(response.json()) == self.page_size:
            next_page = int(urllib.parse.parse_qs(urllib.parse.urlparse(response.url).query)["page"][0]) + 1
            yield JsonRequest(
                url=f"https://api.momentfeed.com/v1/analytics/api/llp.json?auth_token={self.api_key}&pageSize={self.page_size}&page={next_page}"
            )

    def parse_item(self, item: Feature, feature: dict, store_info: dict):
        yield item<|MERGE_RESOLUTION|>--- conflicted
+++ resolved
@@ -9,18 +9,15 @@
 from locations.items import Feature
 
 
-<<<<<<< HEAD
 class MomentFeedSpider(Spider, AutomaticSpiderGenerator):
-=======
-class MomentFeedSpider(Spider):
     """
     MomentFeed (owned by Uberall)
     https://momentfeed.com/
 
-    To use, specify `id` and optionally, `page_size`
+    To use, specify:
+      - `api_key`: mandatory parameter
+      - `page_size`: optional parameter, default value is 100
     """
-
->>>>>>> 60a2b827
     dataset_attributes = {"source": "api", "api": "momentfeed.com"}
     api_key: str = ""
     page_size: int = 100
