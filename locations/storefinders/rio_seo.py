--- conflicted
+++ resolved
@@ -21,12 +21,8 @@
         `/api/getAsyncLocations` and including parameters similar to
         `?template=search&level=search`
       - `template`: mandatory parameter, should be either "domain" or "search"
-<<<<<<< HEAD
       - `radius`: optional parameter, default value is 10000
-=======
-      - `radius`: optional parameter, default value is 20038
->>>>>>> 5dfc5bee
-      - `limit`: optional parameter, default valus is 3000
+      - `limit`: optional parameter, default valus is 10000
     """
 
     dataset_attributes = {"source": "api", "api": "rio_seo"}
