import json
from typing import Any, Iterable, Optional

from scrapy import Request, Spider
from scrapy.http import JsonRequest, Response

from locations.automatic_spider_generator import AutomaticSpiderGenerator, DetectionRequestRule
from locations.dict_parser import DictParser
from locations.hours import OpeningHours
from locations.items import Feature, set_closed
from locations.pipelines.address_clean_up import merge_address_lines


class RioSeoSpider(Spider, AutomaticSpiderGenerator):
    """
    RioSEO is a number of related storefinders.
    https://www.rioseo.com/platform/local-pages/

<<<<<<< HEAD
    To use, specify:
      - `end_point`: mandatory parameter, should be a URL containing the path
        `/api/getAsyncLocations` and including parameters similar to
        `?template=search&level=search`
      - `radius`: optional parameter, default value is 10000
      - `limit`: optional parameter, default valus is 3000
    """

    dataset_attributes = {"source": "api", "api": "rio_seo"}
    end_point: str = None
    radius: int = 10000
    limit: int = 3000
    detection_rules = [
        DetectionRequestRule(
            url=r"^(?P<start_urls__list>https?:\/\/(?P<allowed_domains__list>[A-Za-z0-9\-.]+)\/api\/getAsyncLocations\?.+)$"
        )
    ]
=======
    To use, specify `end_point` as the API endpoint, usually starting with
    "maps.", and omitting the path starting with /api
    """

    dataset_attributes = {"source": "api", "api": "rio_seo"}

    end_point: Optional[str] = None
    limit: int = 10000
    radius: int = 20038
    template: str = "domain"
>>>>>>> ffe64d31

    def start_requests(self) -> Iterable[Request]:
        yield JsonRequest(f"{self.end_point}/api/getAutocompleteData", callback=self.parse_autocomplete)

    def parse_autocomplete(self, response: Response, **kwargs: Any) -> Any:
        yield response.follow(
            f"getAsyncLocations?template={self.template}&level={self.template}&search={response.json()['data'][0]}&radius={self.radius}&limit={self.limit}"
        )

    def parse(self, response: Response, **kwargs) -> Iterable[Feature]:
        map_list = response.json()["maplist"]
        if map_list == "":
            return
        map_list = map_list.removeprefix('<div class="tlsmap_list">')
        map_list = map_list.removesuffix(",</div>")
        map_list = map_list.replace("\t", " ")
        data = json.loads(f"[{map_list}]")

        if len(data) == self.limit:
            self.logger.warning(f"Received {len(data)} entries, the limit may need to be raised")

        for location in data:
            feature = DictParser.parse(location)
            feature["street_address"] = merge_address_lines([location["address_1"], location["address_2"]])
            feature["ref"] = location["fid"]
            feature["phone"] = location["local_phone"]
            feature["image"] = location.get("location_image")
            feature["located_in"] = location.get("shopping_center_name", location.get("location_shopping_center"))
            feature["extras"]["start_date"] = location.get("opening_date", location.get("grand_opening_date"))

            if hours := location.get("hours_sets:primary"):
                feature["opening_hours"] = self.parse_hours(hours)

            if location.get("location_closure_message"):
                set_closed(feature)

            yield from self.post_process_feature(feature, location) or []

    def post_process_feature(self, feature: Feature, location: dict) -> Iterable[Feature]:
        yield feature

    def parse_hours(self, hours: dict | str) -> OpeningHours | None:
        if isinstance(hours, str):
            try:
                hours = json.loads(hours)
            except json.decoder.JSONDecodeError:
                self.logger.warning(f"Could not parse hours: {hours!r}")
                return

        days = hours.get("days")
        if not days:
            return

        opening_hours = OpeningHours()

        for weekday, intervals in days.items():
            if intervals == "open24":
                opening_hours.add_range(weekday, "00:00", "23:59")
            else:
                for interval in intervals:
                    if not isinstance(interval, dict):
                        continue
                    opening_hours.add_range(weekday, interval["open"], interval["close"])

        return opening_hours<|MERGE_RESOLUTION|>--- conflicted
+++ resolved
@@ -16,36 +16,25 @@
     RioSEO is a number of related storefinders.
     https://www.rioseo.com/platform/local-pages/
 
-<<<<<<< HEAD
     To use, specify:
       - `end_point`: mandatory parameter, should be a URL containing the path
         `/api/getAsyncLocations` and including parameters similar to
         `?template=search&level=search`
+      - `template`: mandatory parameter, should be either "domain" or "search"
       - `radius`: optional parameter, default value is 10000
       - `limit`: optional parameter, default valus is 3000
     """
 
     dataset_attributes = {"source": "api", "api": "rio_seo"}
     end_point: str = None
+    limit: int = 10000
     radius: int = 10000
-    limit: int = 3000
+    template: str = "domain"
     detection_rules = [
         DetectionRequestRule(
             url=r"^(?P<start_urls__list>https?:\/\/(?P<allowed_domains__list>[A-Za-z0-9\-.]+)\/api\/getAsyncLocations\?.+)$"
         )
     ]
-=======
-    To use, specify `end_point` as the API endpoint, usually starting with
-    "maps.", and omitting the path starting with /api
-    """
-
-    dataset_attributes = {"source": "api", "api": "rio_seo"}
-
-    end_point: Optional[str] = None
-    limit: int = 10000
-    radius: int = 20038
-    template: str = "domain"
->>>>>>> ffe64d31
 
     def start_requests(self) -> Iterable[Request]:
         yield JsonRequest(f"{self.end_point}/api/getAutocompleteData", callback=self.parse_autocomplete)
