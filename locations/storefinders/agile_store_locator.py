--- conflicted
+++ resolved
@@ -24,17 +24,13 @@
 # location).
 
 
-<<<<<<< HEAD
 class AgileStoreLocatorSpider(Spider, AutomaticSpiderGenerator):
+    time_format = "%I:%M%p"
     detection_rules = [
         DetectionRequestRule(
             url=r"^https?:\/\/(?P<allowed_domains__list>[A-Za-z0-9\-.]+)\/wp-admin\/admin-ajax\.php\?.*?(?<=[?&])action=asl_load_stores(?:&|$)"
         ),
     ]
-=======
-class AgileStoreLocatorSpider(Spider):
-    time_format = "%I:%M%p"
->>>>>>> 60a2b827
 
     def start_requests(self):
         if len(self.start_urls) == 0 and hasattr(self, "allowed_domains"):
