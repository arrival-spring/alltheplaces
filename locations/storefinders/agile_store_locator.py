--- conflicted
+++ resolved
@@ -10,10 +10,7 @@
 from locations.items import Feature
 
 
-<<<<<<< HEAD
 class AgileStoreLocatorSpider(Spider, AutomaticSpiderGenerator):
-=======
-class AgileStoreLocatorSpider(Spider):
     """
     Official documentation for Agile Store Locator:
     https://agilestorelocator.com/documentation/
@@ -29,8 +26,6 @@
     (an ATP "Feature" class) and feature (a dict which is returned from the
     store locator JSON response for a particular feature).
     """
-
->>>>>>> 5dfc5bee
     time_format = "%I:%M%p"
     detection_rules = [
         DetectionRequestRule(
