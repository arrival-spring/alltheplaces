--- conflicted
+++ resolved
@@ -1,8 +1,5 @@
 import re
-<<<<<<< HEAD
 from typing import Iterable
-=======
->>>>>>> ccfd3d74
 from urllib.parse import urlparse
 
 import pycountry
@@ -75,11 +72,7 @@
                     return wikidata_code
         return None
 
-<<<<<<< HEAD
     def lookup_wikidata(self, wikidata_code: str = None) -> dict:
-=======
-    def lookup_wikidata(self, wikidata_code):
->>>>>>> ccfd3d74
         """
         Lookup wikidata code in the NSI.
         :param wikidata_code: wikidata code to lookup in the NSI
@@ -105,10 +98,7 @@
                 if label_to_find_fuzzy in nsi_label_fuzzy:
                     yield k, v
 
-<<<<<<< HEAD
-    def iter_nsi(self, wikidata_code: str = None) -> Iterable[dict]:
-=======
-    def iter_country(self, location_code=None):
+    def iter_country(self, location_code: str = None) -> Iterable[dict]:
         """
         Lookup by country code match in the NSI.
         :param location_code: country code or NSI location to search for
@@ -122,8 +112,7 @@
                 elif location_code.lower() in item["locationSet"].get("include"):
                     yield item
 
-    def iter_nsi(self, wikidata_code=None):
->>>>>>> ccfd3d74
+    def iter_nsi(self, wikidata_code: str = None) -> Iterable[dict]:
         """
         Iterate NSI for all items in nsi.json with a matching wikidata code
         :param wikidata_code: wikidata code to match, if None then all entries
@@ -138,66 +127,6 @@
                     yield item
                 elif wikidata_code == item["tags"].get("operator:wikidata"):
                     yield item
-
-    def generate_keys_from_nsi_attributes(nsi_attributes: dict) -> tuple[str, str] | None:
-        """
-        From supplied NSI attributes of a brand or operator, generate a tuple
-        containing:
-          1. Key suitable for use as a spider key and filename.
-          2. Class name suitable for use as the name of a spider class.
-        If the brand or operator exists in one
-        or two countries, add ISO 3166-1 alpha-2 codes for the one or two
-        countries as suffixes to the generated key.
-        :param nsi_attributes: dictionary of NSI attributes for a brand or
-                               operator.
-        :return: generated key or None if a key could not be generated.
-        """
-        key = None
-
-        # Try using the NSI "name" field and if that doesn't work, try the
-        # NSI "displayName" field instead.
-        if nsi_attributes.get("tags") and nsi_attributes["tags"].get("name"):
-            key = re.sub(
-                r"_+",
-                "_",
-                re.sub(r"[^\w ]", "", unidecode(nsi_attributes["tags"]["name"]).replace("&", "and").lower())
-                .strip()
-                .replace(" ", "_"),
-            )
-            class_name = (
-                re.sub(r"[^\w]", "", unidecode(nsi_attributes["tags"]["name"]).replace("&", "And"))
-                .strip()
-                .replace(" ", "")
-            )
-        if not key and nsi_attributes.get("displayName"):
-            key = re.sub(
-                r"_+",
-                "_",
-                re.sub(r"[^\w ]", "", unidecode(nsi_attributes["displayName"]).replace("&", "and").lower())
-                .strip()
-                .replace(" ", "_"),
-            )
-            class_name = (
-                re.sub(r"[^\w]", "", unidecode(nsi_attributes["displayName"]).replace("&", "And"))
-                .strip()
-                .replace(" ", "")
-            )
-        if not key or not class_name:
-            return None
-
-        # Add country suffix(es) if the brand/operator is in one or two
-        # countries. If the brand/operator is in three or more countries, do
-        # not add a country suffix(es) as the key/class name will be too long.
-        if nsi_attributes.get("locationSet") and nsi_attributes["locationSet"].get("include"):
-            if len(nsi_attributes["locationSet"]["include"]) == 1 or len(nsi_attributes["locationSet"]["include"]) == 2:
-                for country_code in nsi_attributes["locationSet"]["include"]:
-                    if not pycountry.countries.get(alpha_2=country_code.upper()):
-                        continue
-                    key = f"{key}_{country_code.lower()}"
-                    class_name = f"{class_name}{country_code.upper()}"
-
-        class_name = f"{class_name}Spider"
-        return (key, class_name)
 
     @staticmethod
     def generate_keys_from_nsi_attributes(nsi_attributes: dict) -> tuple[str, str] | None:
