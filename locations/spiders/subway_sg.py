--- conflicted
+++ resolved
@@ -2,11 +2,7 @@
 from locations.storefinders.agile_store_locator import AgileStoreLocatorSpider
 
 
-<<<<<<< HEAD
-class SubwaySGSpider(scrapy.Spider):
-=======
 class SubwaySGSpider(AgileStoreLocatorSpider):
->>>>>>> 60a2b827
     name = "subway_sg"
     item_attributes = SubwaySpider.item_attributes
     start_urls = [
