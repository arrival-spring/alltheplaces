--- conflicted
+++ resolved
@@ -72,13 +72,9 @@
             if re.search('&', li):
                 day = li.split(':')[0]
             else:
-<<<<<<< HEAD
-                day = re.findall(r"^[^( |:)]+", li)[0]
-            times = li.replace(day, "")[1:]
-=======
                 day = re.findall(r"^[^( |:)]+" ,li)[0]
             times = li.replace(day , "")[1:]
->>>>>>> 3823f243
+
             if times and day:
                 parsed_time = self.parse_times(times)
                 parsed_day = self.parse_day(day)
@@ -92,9 +88,8 @@
         return "; ".join(hours)
 
     def parse(self, response):
-<<<<<<< HEAD
         stores = response.xpath('//h5')
-        for index, store in enumerate(stores):
+        for index , store in enumerate(stores):
             direction_link = store.xpath('normalize-space(./following-sibling::p/a/@href)').extract_first()
             properties = {
                 'addr_full': store.xpath('./following-sibling::p/a/text()').extract()[0],
@@ -102,37 +97,16 @@
                 'city': store.xpath('./following-sibling::p/a/text()').extract()[1].split(',')[0],
                 'state':  store.xpath('./following-sibling::p/a/text()').extract()[1].split(',')[1].split(' ')[1],
                 'postcode':  store.xpath('./following-sibling::p/a/text()').extract()[1].split(',')[1].split(' ')[2],
-                'ref':response.url,
+                'ref':store.xpath('normalize-space(./text())').extract_first(),
                 'lat':re.findall(r"\/@[^(\/)]+", direction_link)[0].split(',')[0][2:],
                 'lon': re.findall(r"\/@[^(\/)]+", direction_link)[0].split(',')[1],
             }
-
-            if index == 0:
+            if(index==0):
                 hours = self.parse_hours(store.xpath('./following-sibling::p[3]/text()').extract())
             else:
                 hours = self.parse_hours(store.xpath('./following-sibling::p[2]/text()').extract()[2:])
-=======
 
-      stores = response.xpath('//h5')
-      for index , store in enumerate(stores):
-        direction_link = store.xpath('normalize-space(./following-sibling::p/a/@href)').extract_first()
-        properties = {
-            'addr_full': store.xpath('./following-sibling::p/a/text()').extract()[0],
-            'phone': store.xpath('./following-sibling::p/following-sibling::p/text()').extract()[0],
-            'city': store.xpath('./following-sibling::p/a/text()').extract()[1].split(',')[0],
-            'state':  store.xpath('./following-sibling::p/a/text()').extract()[1].split(',')[1].split(' ')[1],
-            'postcode':  store.xpath('./following-sibling::p/a/text()').extract()[1].split(',')[1].split(' ')[2],
-            'ref':store.xpath('normalize-space(./text())').extract_first(),
-            'lat':re.findall(r"\/@[^(\/)]+", direction_link)[0].split(',')[0][2:],
-            'lon': re.findall(r"\/@[^(\/)]+", direction_link)[0].split(',')[1],
-        }
-        if(index==0):
-            hours = self.parse_hours(store.xpath('./following-sibling::p[3]/text()').extract())
-        else:
-            hours = self.parse_hours(store.xpath('./following-sibling::p[2]/text()').extract()[2:])
->>>>>>> 3823f243
+                if hours:
+                    properties['opening_hours'] = hours
 
-            if hours:
-                properties['opening_hours'] = hours
-
-            yield GeojsonPointItem(**properties)+                yield GeojsonPointItem(**properties)