from locations.categories import Categories
from locations.storefinders.storemapper import StoremapperSpider


class AjeSpider(StoremapperSpider):
    name = "aje"
<<<<<<< HEAD
    item_attributes = {"brand": "Aje", "brand_wikidata": "Q2470307"}
    company_id = "7370"
=======
    item_attributes = {"brand": "Aje", "brand_wikidata": "Q118398985", "extras": Categories.SHOP_CLOTHES.value}
    key = "7370"
>>>>>>> 7eb634d3

    def parse_item(self, item, location):
        if "AJE" not in item["name"].upper():
            return
        if "ATHLETICA" in item["name"].upper():
            item["brand"] = "Aje Athletica"
            item["brand_wikidata"] = "Q118398990"
        if "NEW ZEALAND" in item["addr_full"].upper():
            item["country"] = "NZ"
        yield item<|MERGE_RESOLUTION|>--- conflicted
+++ resolved
@@ -4,13 +4,8 @@
 
 class AjeSpider(StoremapperSpider):
     name = "aje"
-<<<<<<< HEAD
-    item_attributes = {"brand": "Aje", "brand_wikidata": "Q2470307"}
+    item_attributes = {"brand": "Aje", "brand_wikidata": "Q118398985", "extras": Categories.SHOP_CLOTHES.value}
     company_id = "7370"
-=======
-    item_attributes = {"brand": "Aje", "brand_wikidata": "Q118398985", "extras": Categories.SHOP_CLOTHES.value}
-    key = "7370"
->>>>>>> 7eb634d3
 
     def parse_item(self, item, location):
         if "AJE" not in item["name"].upper():
