--- conflicted
+++ resolved
@@ -13,11 +13,7 @@
     app_id = "6EH1IB012D"
     index_name = "wp_posts_location"
 
-<<<<<<< HEAD
-    def parse_item(self, item, location):
-=======
     def post_process_item(self, item, response, location):
->>>>>>> 60a2b827
         item["name"] = location["post_title"]
         item["ref"] = location["permalink"]
         item["website"] = location["permalink"]
