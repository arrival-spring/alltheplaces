from urllib.parse import urljoin

import scrapy

from locations.dict_parser import DictParser


class AgataMeblePLSpider(scrapy.Spider):
    name = "agata_meble_pl"
    item_attributes = {"brand": "Agata Meble", "brand_wikidata": "Q9141928"}
    start_urls = ["https://www.agatameble.pl/api/v1/pos/pos/poses.json"]

    def parse(self, response):
        for poi in response.json()["results"]:
            # Skip disabled results
            if poi["Enabled"] is False:
                continue

            item = DictParser.parse(poi)
            item.pop("name", None)
            item["website"] = urljoin("https://www.agatameble.pl/salon/", poi["Slug"])

<<<<<<< HEAD
            yield item
=======
            # Make a request to the website so that we filter out closed stores that 404
            yield scrapy.Request(item["website"], self.parse_store, meta={"item": item})

    def parse_store(self, response, **kwargs):
        item = response.meta["item"]
        yield item
>>>>>>> 60a2b827
<|MERGE_RESOLUTION|>--- conflicted
+++ resolved
@@ -20,13 +20,9 @@
             item.pop("name", None)
             item["website"] = urljoin("https://www.agatameble.pl/salon/", poi["Slug"])
 
-<<<<<<< HEAD
-            yield item
-=======
             # Make a request to the website so that we filter out closed stores that 404
             yield scrapy.Request(item["website"], self.parse_store, meta={"item": item})
 
     def parse_store(self, response, **kwargs):
         item = response.meta["item"]
-        yield item
->>>>>>> 60a2b827
+        yield item