--- conflicted
+++ resolved
@@ -10,11 +10,7 @@
     api_key = "ae9bc9ca475f6c3d7579016da0305a33"
     index_name = "stores_prod"
 
-<<<<<<< HEAD
-    def parse_item(self, item, location):
-=======
     def post_process_item(self, item, response, location):
->>>>>>> 60a2b827
         item["lat"] = location["_geoloc"]["lat"]
         item["lon"] = location["_geoloc"]["lng"]
         item["branch"] = item.pop("name")
