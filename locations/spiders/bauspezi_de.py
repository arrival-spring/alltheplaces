from locations.storefinders.wp_go_maps import WPGoMapsSpider


<<<<<<< HEAD
class BauspeziDESpider(WPGoMapsSpider):
=======
class BauspeziDESpider(WpGoMapsSpider):
>>>>>>> 60a2b827
    name = "bauspezi_de"
    item_attributes = {
        "brand_wikidata": "Q85324366",
        "brand": "BauSpezi",
    }
    allowed_domains = ["bauspezi.de"]<|MERGE_RESOLUTION|>--- conflicted
+++ resolved
@@ -1,11 +1,7 @@
 from locations.storefinders.wp_go_maps import WPGoMapsSpider
 
 
-<<<<<<< HEAD
-class BauspeziDESpider(WPGoMapsSpider):
-=======
 class BauspeziDESpider(WpGoMapsSpider):
->>>>>>> 60a2b827
     name = "bauspezi_de"
     item_attributes = {
         "brand_wikidata": "Q85324366",
