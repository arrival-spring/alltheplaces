--- conflicted
+++ resolved
@@ -4,13 +4,8 @@
 
 class GuessAUSpider(StoremapperSpider):
     name = "guess_au"
-<<<<<<< HEAD
-    item_attributes = {"brand": "Guess", "brand_wikidata": "Q2470307"}
+    item_attributes = {"brand": "Guess", "brand_wikidata": "Q2470307", "extras": Categories.SHOP_CLOTHES.value}
     company_id = "7404"
-=======
-    item_attributes = {"brand": "Guess", "brand_wikidata": "Q2470307", "extras": Categories.SHOP_CLOTHES.value}
-    key = "7404"
->>>>>>> 7eb634d3
 
     def parse_item(self, item, location):
         item.pop("email")
