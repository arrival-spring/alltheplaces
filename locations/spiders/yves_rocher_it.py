from locations.categories import Categories
from locations.storefinders.uberall import UberallSpider


class YvesRocherITSpider(UberallSpider):
    name = "yves_rocher_it"
    item_attributes = {
        "brand": "Yves Rocher",
        "brand_wikidata": "Q1477321",
        "extras": Categories.SHOP_BEAUTY.value,
    }
    key = "HLGRPp968JZaR0D235dXJa5fMRPHuA"

<<<<<<< HEAD
    def post_process_item(self, item, response, ld_data, **kwargs):
=======
    def post_process_item(self, item, response, locaton):
>>>>>>> 60a2b827
        item.pop("name", None)
        yield item<|MERGE_RESOLUTION|>--- conflicted
+++ resolved
@@ -11,10 +11,6 @@
     }
     key = "HLGRPp968JZaR0D235dXJa5fMRPHuA"
 
-<<<<<<< HEAD
-    def post_process_item(self, item, response, ld_data, **kwargs):
-=======
     def post_process_item(self, item, response, locaton):
->>>>>>> 60a2b827
         item.pop("name", None)
         yield item