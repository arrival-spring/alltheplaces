--- conflicted
+++ resolved
@@ -1,17 +1,7 @@
 from locations.spiders.kfc_au import KfcAUSpider
 
 
-<<<<<<< HEAD
-from locations.categories import Categories, apply_category
-from locations.items import Feature
-from locations.pipelines.address_clean_up import merge_address_lines
-from locations.spiders.kfc_us import KFC_SHARED_ATTRIBUTES
-
-
-class KfcCASpider(Spider):
-=======
 class KfcCASpider(KfcAUSpider):
->>>>>>> 60a2b827
     name = "kfc_ca"
 
     region_code = "na"
