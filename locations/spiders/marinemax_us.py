from locations.pipelines.address_clean_up import clean_address
from locations.storefinders.algolia import AlgoliaSpider


class MarinemaxUSSpider(AlgoliaSpider):
    name = "marinemax_us"
    item_attributes = {"brand": "MarineMax", "brand_wikidata": "Q119140995"}
    app_id = "MES124X9KA"
    api_key = "2a57d01f2b35f0f1c60cb188c65cab0d"
    index_name = "StoreLocations"

<<<<<<< HEAD
    def parse_item(self, item, location):
=======
    def post_process_item(self, item, response, location):
>>>>>>> 60a2b827
        if not location["isActive"]:
            return
        item["ref"] = location["IDS_Site_ID"]
        item["lat"] = location["_geoloc"]["lat"]
        item["lon"] = location["_geoloc"]["lng"]
        item["street_address"] = clean_address([location["Address1"], location["Address2"]])
        item["state"] = location["State"]
        item["email"] = location["OwnerEmailAddress"]
        item["website"] = location["LocationPageURL"]
        yield item<|MERGE_RESOLUTION|>--- conflicted
+++ resolved
@@ -9,11 +9,7 @@
     api_key = "2a57d01f2b35f0f1c60cb188c65cab0d"
     index_name = "StoreLocations"
 
-<<<<<<< HEAD
-    def parse_item(self, item, location):
-=======
     def post_process_item(self, item, response, location):
->>>>>>> 60a2b827
         if not location["isActive"]:
             return
         item["ref"] = location["IDS_Site_ID"]
